#!/usr/bin/env python
# -*- coding: utf-8 -*-

from __future__ import annotations

import collections
import itertools
import math
from typing import List, Optional

from .elements import elements_dict
from .exceptions import *
from .grid import *
from .molecule import Molecule, Atom, ATOM_RADIUS
from .schem_random import SChemRandom
from .waldo import Waldo, Instruction, InstructionType


# Dimensions of components that differ from the standard dimensions for their type
COMPONENT_SHAPES = {
    # SC stores co-ordinates as col, row
    'drag-research-input': (1, 1),
    'drag-research-output': (1, 1),
    'disabled-output': (1, 1),
    'drag-silo-input': (5, 5),
    'drag-atmospheric-input': (2, 2),
    'drag-oceanic-input': (2, 2),
    'drag-powerplant-input': (14, 15),
    'drag-mining-input': (3, 2),
    'drag-ancient-input': (2, 2),
    'drag-spaceship-input': (2, 2)}  # TODO: Actually (2,3) but its pipe isn't in the middle which fucks our assumptions

# Custom and ResNet research levels use the custom research reactor type and specify all features directly in the
# level JSON. Specify the features of all other reactor types.
DEFAULT_RESEARCH_REACTOR_TYPE = 'custom-research-reactor'
REACTOR_TYPES = {
    # Standard production/research reactor types
    'drag-starter-reactor': {'bonder-count': 4},
    'drag-disassembly-reactor': {'bonder-minus-count': 4, 'has-bottom-input': False},
    'drag-assembly-reactor': {'bonder-plus-count': 4, 'has-bottom-output': False},
    'drag-advanced-reactor': {'bonder-count': 4, 'has-sensor': True},
    'drag-fusion-reactor': {'bonder-count': 4, 'has-fuser': True},
    'drag-superbonder-reactor': {'bonder-count': 8},
    'drag-nuclear-reactor': {'bonder-count': 4, 'has-fuser': True, 'has-splitter': True},
    'drag-quantum-reactor': {'bonder-count': 4, 'has-sensor': True, 'has-teleporter': True,
                             'quantum-walls-y': {'5': [0, 1, 2, 3, 4, 5, 6, 7]}},
    'drag-sandbox-reactor': {'bonder-count': 8, 'has-sensor': True, 'has-fuser': True, 'has-splitter': True},
    # Reactor types that only appear in official non-ResNet research levels.
    'empty-research-reactor': {},  # 1-1 - 1-3
    'tutorial-research-reactor-2': {'bonder-count': 4},  # 1-4
    'drag-reduced-reactor': {'bonder-count': 2},  # 6-1, 7-2
    'drag-largeoutput-reactor': {'bonder-count': 4, 'has-sensor': True, 'has-large-output': True},  # 6-3, 7-4, 8-2
    'drag-superlaser-reactor': {'bonder-count': 8, 'has-sensor': True},  # 6-D
    'drag-advancedfusion-reactor': {'bonder-count': 2, 'has-sensor': True, 'has-fuser': True},  # 7-3
    'drag-quantum-reactor-x': {'has-teleporter': True, 'quantum-walls-y': {'5': [0, 1, 2, 3, 4, 5, 6, 7]}},  # QT-1
    'drag-quantum-reactor-s': {'bonder-count': 2, 'has-sensor': True, 'has-teleporter': True,  # QT-2 - QT-4
                               'quantum-walls-y': {'5': [0, 1, 2, 3, 4, 5, 6, 7]}}}


class Pipe:
    """A SpaceChem component's pipe. All posns are relative to the parent component's posn."""
    __slots__ = 'posns', '_molecules', '_add_cycles', '_last_pop_cycle'

    def __init__(self, posns: List[Position]):
        """Construct a pipe. posns should be defined relative to the pipe's parent component posn."""
        self.posns = posns
        # To avoid incurring any performance costs for moving molecules through the pipe, implement a pipe as a timed
        # queue, storing the cycle each molecule was added on and only allowing them to exit the pipe if their age in
        # cycles is >= len(self) - 1 (e.g. for a 1-long pipe, they are available in the same cycle).
        self._molecules = collections.deque()
        self._add_cycles = collections.deque()  # Kept in lockstep with _molecules
        # To ensure reactors can't input from a pipe twice in a cycle, track the last cycle of a successful pop()
        self._last_pop_cycle = -1

    def __len__(self):
        return len(self.posns)

    def hashable_repr(self, cycle):
        """Return a hashable representation of this pipe's contents."""
        # TODO: I *think* returning a frozenset of the molecules and their indices will be better in terms of reducing
        #       hash collisions since every empty value in the pipe adds a chance to find a collision (and we don't need
        #       the hash to work well across pipe lengths so removing the empty values makes sense), but it's incredibly
        #       hard to get concrete info on this and/or if the extra inclusion of indices would reduce entropy more
        #       than it was increased by frozenset's de-ordering.
        return tuple((None if molecule is None else molecule.hashable_repr())
                     for molecule in self.to_list(cycle))

    def get(self, idx: int, cycle: int) -> Optional[Molecule]:
        """Return the molecule at the given index, else None."""
        if not self._molecules:
            return None
        # Provide O(1) access for either end which is all we use, else fall back to O(N)
        elif idx == 0:
            # Cases where there is a molecule at the front:
            if (len(self._molecules) == len(self)  # Pipe is full
                    or cycle == self._add_cycles[0]  # A molecule was just added this cycle (hasn't moved yet)
                    # Pipe was just full, and remaining (non-empty) molecules haven't moved yet
                    or (cycle == self._last_pop_cycle and 1 <= len(self._molecules) == len(self) - 1)):
                return self._molecules[0]
            else:
                return None
        elif idx == -1:
            # Make sure it's had time to reach the end. Note that if a pop() just happened this cycle, the molecules
            # won't have moved yet
            if cycle - self._add_cycles[-1] >= len(self) - 1 and cycle != self._last_pop_cycle:
                return self._molecules[-1]
            else:
                return None
        else:
            return self.to_list(cycle)[idx]

    def push(self, molecule: Molecule, cycle: int) -> bool:
        """Attempt to pass the given molecule to the pipe. Return False if there is no room at the front of the pipe.
        Note that since cycle incrementation controls pipe movement, if a molecule is being added that shouldn't be
        moved in the same cycle (namely, all components except reactor), cycle + 1 should be given as the cycle the
        molecule was added instead.
        """
        if self._molecules and (len(self._molecules) == len(self)  # Pipe is full
                                or cycle == self._add_cycles[0]):  # A molecule was already added this cycle
            return False
        else:
            self._molecules.appendleft(molecule)
            self._add_cycles.appendleft(cycle)
            return True

    def pop(self, cycle: int) -> Optional[Molecule]:
        """Remove and return the molecule at the end of the pipe, or None if there is none."""
        if (not self._molecules
                or cycle - self._add_cycles[-1] < len(self) - 1  # Make sure it's had time to reach the end
                or cycle == self._last_pop_cycle):  # Make sure a component can't extract two molecules in a cycle
            return None
        else:
            self._last_pop_cycle = cycle
            self._add_cycles.pop()
            return self._molecules.pop()

    def to_list(self, cycle: int) -> list:
        """Return a list representing the current positions of molecule in the pipe, with None for empty spaces."""
        result = [None for _ in self.posns]

        # Insert molecules starting from the back, to account for backed up molecules
        cur_pipe_idx = len(self) - 1
        for molecule, cycle_added in zip(reversed(self._molecules), reversed(self._add_cycles)):
            # Add this molecule in the farthest position it could have travelled to, accounting for clogs
            if cycle - cycle_added >= cur_pipe_idx:
                result[cur_pipe_idx] = molecule
                # Update the current pipe idx
                cur_pipe_idx -= 1
            else:  # Once we are past any clogged molecules, we will never need cur_pipe_idx again
                result[cycle - cycle_added] = molecule

        return result

    @classmethod
    def from_preset_string(cls, start_posn: Position, dirns_str: str) -> Pipe:
        """Construct a pipe from the given CE pipe string, e.g. 'RRDRUULR', moving in the indicated directions
        (U = Up, R = Right, D = Down, L = Left) from the start_posn (should be relative to the parent component's posn).
        """
        posns = [start_posn]
        char_to_dirn = {'U': UP, 'R': RIGHT, 'D': DOWN, 'L': LEFT}
        for dirn_char in dirns_str:
            posns.append(posns[-1] + char_to_dirn[dirn_char])

        assert len(posns) == len(set(posns)), "Pipe overlaps with itself"

        return Pipe(posns)

    @classmethod
    def from_export_str(cls, export_str: str):
        """Note that a pipe's solution lines might not be contiguous. It is expected that the caller filters
        out the lines for a single pipe and passes them as a single string to this method.
        """
        lines = [s for s in export_str.split('\n') if s]  # Split into non-empty lines
        # Ensure all non-empty lines are valid and for the same-indexed pipe
        assert all(s.startswith('PIPE:0,') for s in lines) or all(s.startswith('PIPE:1,') for s in lines), \
            "Invalid lines in pipe export string"

        # Extract and store the pipe's positions, checking for discontinuities in the given pipe positions
        posns = []
        for line in lines:
            fields = line.split(',')
            assert len(fields) == 3, f"Invalid num fields in PIPE line:\n{line}"

            posn = Position(col=int(fields[1]), row=int(fields[2]))
            if posns:
                assert abs(posn - posns[-1]) in ((0, 1), (1, 0)), "Pipe is not contiguous"
            posns.append(posn)

        assert posns, "Expected at least one PIPE line"
        assert len(posns) == len(set(posns)), "Pipe overlaps with itself"

        return Pipe(posns)

    def export_str(self, pipe_idx: int = 0) -> str:
        """Represent this pipe in solution export string format."""
        return '\n'.join(f'PIPE:{pipe_idx},{posn.col},{posn.row}' for posn in self.posns)

    def reset(self):
        """Empty this pipe."""
        self._molecules = collections.deque()
        self._add_cycles = collections.deque()
        self._last_pop_cycle = -1


class Component:
    """Informal Interface class defining methods overworld objects will implement one or more of."""
    __slots__ = 'type', 'posn', 'dimensions', 'in_pipes', 'out_pipes'

    def __new__(cls, component_dict=None, _type=None, **kwargs):
        """Return a new object of the appropriate subclass based on the component type."""
        # If this is being called from a child class, behave like a normal __new__ implementation (to avoid recursion)
        if cls != Component:
            return object.__new__(cls)

        if _type is None:
            _type = component_dict['type']

        # Instantiate the appropriate subclass. If the subclass also overrides __new__ for deeper subclassing, we'll
        # pass through their __new__ method too, otherwise we can save a recursion by using super() (object)
        # instead
        parts = _type.split('-')
        if len(parts) >= 3:
            if parts[2] == 'reactor':
                return Reactor.__new__(Reactor, _type=_type)
            elif parts[2] == 'input':
                return Input.__new__(Input, component_dict)
            elif _type == 'drag-printer-output':
                return super().__new__(OutputPrinter)
            elif _type == 'drag-printer-passthrough':
                return super().__new__(PassThroughPrinter)
            elif parts[2] in ('output', 'production'):
                return super().__new__(Output)
            elif _type == 'drag-storage-tank':
                return super().__new__(StorageTank)
            elif _type == 'drag-storage-tank-infinite':
                return super().__new__(InfiniteStorageTank)
            elif _type == 'drag-qpipe-in':
                return super().__new__(TeleporterInput)
            elif _type == 'drag-qpipe-out':
                return super().__new__(TeleporterOutput)
            elif parts[1] == 'weapon':  # SuperLaserReactor is handled by Reactor
                return Weapon.__new__(Weapon, component_dict, _type=_type)
        elif _type == 'drag-recycler':
            return super().__new__(Recycler)
        elif _type == 'freeform-counter':
            return super().__new__(PassThroughCounter)

        raise ValueError(f"Unrecognized component type {_type}")

    def __init__(self, component_dict=None, _type=None, posn=None, num_in_pipes=0, num_out_pipes=0):
        self.type = _type if _type is not None else component_dict['type']
        self.posn = Position(*posn) if posn is not None else Position(col=component_dict['x'], row=component_dict['y'])
        self.dimensions = COMPONENT_SHAPES[self.type] if self.type in COMPONENT_SHAPES else self.DEFAULT_SHAPE

        self.in_pipes = [None for _ in range(num_in_pipes)]
        # Initialize output pipes in middle, rounded down, accounting for any level-preset pipes
        self.out_pipes = []
        pipe_start_posn = Position(col=self.dimensions[0], row=(self.dimensions[1] - 1) // 2)
        if component_dict is not None and 'output-pipes' in component_dict:
            assert len(component_dict['output-pipes']) == num_out_pipes, f"Unexpected number of output pipes for {self.type}"
            for pipe_dirns_str in component_dict['output-pipes']:
                self.out_pipes.append(Pipe.from_preset_string(pipe_start_posn, pipe_dirns_str))
                pipe_start_posn += DOWN
        else:
            for _ in range(num_out_pipes):
                self.out_pipes.append(Pipe(posns=[pipe_start_posn]))
                pipe_start_posn += DOWN

    def hashable_repr(self, cycle):
        """Represent this component and its pipes in a hashable format."""
        # Hashing pipes every cycle loses all the gains from the O(1) pipe rework... but we won't hash pipes in the
        # non-naive version of hashing so leaving it be
        # By default a component's only hash-relevant contents are its pipes
        return tuple(pipe.hashable_repr(cycle) for pipe in self.out_pipes)

    @classmethod
    def parse_metadata(cls, s):
        """Given a component export string or its COMPONENT line, return its component type and posn."""
        component_line = s.strip('\n').split('\n', maxsplit=1)[0]  # Get first non-empty line

        # Parse COMPONENT line
        assert component_line.startswith('COMPONENT:'), "Missing COMPONENT line in export string"
        fields = component_line.split(',')
        assert len(fields) == 4, f"Unrecognized component line format:\n{component_line}"

        component_type = fields[0][len('COMPONENT:'):].strip("'")
        component_posn = Position(int(fields[1]), int(fields[2]))
        # TODO: Still don't know what the 4th field does...

        return component_type, component_posn

    def update_from_export_str(self, export_str, update_pipes=True):
        """Given a matching export string, update this component. Optionally ignore pipe updates (namely necessary
        for Ω-Pseudoethyne which disallows mutating a 1-long pipe where custom levels do not.)
        """
        component_line, *pipe_lines = (s for s in export_str.split('\n') if s)  # Remove empty lines and get first line

        _, component_posn = self.parse_metadata(component_line)
        assert component_posn == self.posn, f"No component at posn {component_posn}"
        # TODO: Is ignoring component type checks unsafe?
        #assert component_type == self.type, \
        #    f"Component of type {self.type} cannot be overwritten with component of type {component_type}"

        # Check that any pipe lines are superficially valid (all PIPE:0 or PIPE:1), which SC does even if
        # the component does not accept pipe updates (e.g. research reactors)
        # Ensure all non-empty lines are valid
        for pipe_line in pipe_lines:
            if not (pipe_line.startswith('PIPE:0') or pipe_line.startswith('PIPE:1')):
                raise ValueError(f"Unexpected line in component pipes: `{pipe_line}`")

        if update_pipes and self.out_pipes:
            # Expect the remaining lines to define the component's output pipes
            # If the pipes on an existing component are updatable, all of them must be specified during an update
            # (as testable by playing around with preset reactors in CE production levels)
            # Whereas when updating presets with non-updatable pipes (e.g. research reactors), all pipes must be included
            assert pipe_lines, f"Some pipes are missing for component {self.type}"
            pipe_export_strs = ['\n'.join(s for s in pipe_lines if s.startswith(f'PIPE:{i},'))
                                for i in range(2)]
            new_out_pipes = [Pipe.from_export_str(s) for s in pipe_export_strs if s]
            assert len(new_out_pipes) == len(self.out_pipes), f"Unexpected number of pipes for component {self.type}"

            for i, pipe in enumerate(new_out_pipes):
                # Preset pipes of length > 1 are immutable
                if len(self.out_pipes[i]) == 1:
                    # Ensure this pipe starts from the correct position
                    assert pipe.posns[0] == Position(col=self.dimensions[0], row=((self.dimensions[1] - 1) // 2) + i), \
                        f"Invalid start position for pipe {i} of component {self.type}"

                    self.out_pipes[i] = pipe

    def __str__(self):
        return f'{self.type},{self.posn}'

    def do_instant_actions(self, _):
        """Do any instant actions (e.g. execute waldo instructions, spawn/consume molecules)."""
        return

    def move_contents(self, _):
        """Move the contents of this object (e.g. waldos/molecules)."""
        pass

    def reset(self):
        """Reset this component and its pipe's contents as if it has never been run."""
        for pipe in self.out_pipes:
            pipe.reset()

        return self

    def export_str(self):
        """Represent this component in solution export string format."""
        # By SC's convention, set the first lines of the export to be the first segment of each pipe
        # Reverse zip to separate the first lines of each export
        first_segment_lines, remainders = [], []
        for i, pipe in enumerate(self.out_pipes):
            first_segment_line, *remainder = pipe.export_str(pipe_idx=i).split('\n', maxsplit=1)
            first_segment_lines.append(first_segment_line)
            remainders.extend(remainder)

        return '\n'.join([f"COMPONENT:'{self.type}',{self.posn.col},{self.posn.row},''",
                          *first_segment_lines, *remainders])


class Input(Component):
    DEFAULT_SHAPE = (2, 3)
    __slots__ = 'molecules', 'input_rate', 'num_inputs'

    # Convenience property for when we know we're dealing with an Input
    @property
    def out_pipe(self):
        return self.out_pipes[0]

    @out_pipe.setter
    def out_pipe(self, p):
        self.out_pipes[0] = p

    def __new__(cls, input_dict=None, *args, **kwargs):
        """Convert to a random or programmed input if relevant."""
        # Avoid having a required positional arg so stuff like deepcopy works
        if input_dict is None:
            return object.__new__(cls)

        if 'repeating-molecules' in input_dict:
            return object.__new__(ProgrammedInput)

        molecules_key = 'inputs' if 'inputs' in input_dict else 'molecules'
        if len(input_dict[molecules_key]) <= 1:
            return object.__new__(cls)
        else:
            return object.__new__(RandomInput)

    def __init__(self, input_dict, _type=None, posn=None, is_research=False):
        super().__init__(input_dict, _type=_type, posn=posn, num_out_pipes=1)

        # Handle either vanilla or Community Edition nomenclature
        molecules_key = 'inputs' if 'inputs' in input_dict else 'molecules'

        assert len(input_dict[molecules_key]) != 0, "No molecules in input dict"
        self.molecules = [Molecule.from_json_string(input_mol_dict['molecule'])
                          for input_mol_dict in input_dict[molecules_key]]

        if is_research:
            self.input_rate = 1
        elif 'production-delay' in input_dict:
            self.input_rate = input_dict['production-delay']
        else:
            self.input_rate = 10

        self.num_inputs = 0

    def hashable_repr(self, cycle):
        # As a small optimization, ignore the identities of the molecules in the pipe since they can't have had their
        # state affected by a reactor yet; hash only the positional indices of the molecules in the pipe and the number
        # of cycles remaining until the next output.
        return (cycle - 1) % self.input_rate, frozenset(i for i, mol in enumerate(self.out_pipe.to_list(cycle))
                                                        if mol is not None)

    def move_contents(self, cycle):
        """Create a new molecule if on the correct cycle and the pipe has room."""
        # -1 necessary since starting cycle is 1 not 0, while mod == 1 would break on rate = 1
        # Note that we tell the output pipe it's the next cycle, to 'move' its contents before outputting.
        # This prevents double-moving the molecule and allows for continuous flow in the rate = 1 case
        if (cycle - 1) % self.input_rate == 0 and self.out_pipe.get(0, cycle + 1) is None:
            self.out_pipe.push(self.molecules[0].copy(), cycle + 1)
            self.num_inputs += 1

    def reset(self):
        super().reset()
        self.num_inputs = 0

        return self


class RandomInput(Input):
    __slots__ = 'seed', 'random_generator', 'input_counts', 'random_bucket', 'forecast_queue'

    def __init__(self, input_dict, _type=None, posn=None, is_research=False):
        super().__init__(input_dict, _type=_type, posn=posn, is_research=is_research)

        assert len(self.molecules) > 1, "Fixed input passed to RandomInput ctor"

        # Create a random generator with the given seed. Most levels default to seed 0
        self.seed = input_dict['random-seed'] if 'random-seed' in input_dict else 0
        self.random_generator = SChemRandom(seed=self.seed)
        self.random_bucket = []  # Bucket of indices for the molecules in the current balancing bucket

        molecules_key = 'inputs' if 'inputs' in input_dict else 'molecules'
        self.input_counts = [input_mol_dict['count'] for input_mol_dict in input_dict[molecules_key]]

        # Required so the state fast-forwarder can search ahead in the random sequence while putting the drawn values
        # back afterward
        self.forecast_queue = collections.deque()

    # Use the same hashable_repr definition as Input, which (as an optimization) ignores the identities of the pipe's
    # molecules. This allows us to be slightly less naive in our hashing, avoiding the state being considered different
    # just because of a bunch of unprocessed random molecules piling up in the pipe. We'll do our state branching based
    # on the molecules exiting the pipe rather than those currently being produced

    def get_next_molecule_idx(self):
        """Get the next input molecule's index. Exposed to allow for tracking branches in random level states."""
        # If the state fast-forwarder looked ahead in our sequence, use any values it restored first
        if self.forecast_queue:
            return self.forecast_queue.pop()

        # Create the next balance bucket if we've run out.
        # The bucket stores an index identifying one of the 2-3 molecules
        if not self.random_bucket:
            # TODO: Check this method of drawing from the bucket matches results from research levels with two random
            #       inputs (if I recall, both draw from e.g. the 'bottom 6th' of the inputs at the same time regardless
            #       of if that is a 1/6 chance or a larger chance molecule in the respective zone - which is why I think
            #       this implementation is correct)
            for mol_idx, mol_count in enumerate(self.input_counts):
                self.random_bucket.extend(mol_count * [mol_idx])

        # Randomly remove one entry from the bucket and return it
        bucket_idx = self.random_generator.next(len(self.random_bucket))

        return self.random_bucket.pop(bucket_idx)

    def move_contents(self, cycle):
        # -1 necessary since starting cycle is 1 not 0, while mod == 1 would break on rate = 1
        # Note that we tell the output pipe it's the next cycle, to 'move' its contents before outputting
        if (cycle - 1) % self.input_rate == 0 and self.out_pipe.get(0, cycle + 1) is None:
            self.out_pipe.push(self.molecules[self.get_next_molecule_idx()].copy(), cycle + 1)
            self.num_inputs += 1

    def reset(self):
        super().reset()
        self.random_generator = SChemRandom(seed=self.seed)
        self.random_bucket = []

        return self


class ProgrammedInput(Input):
    __slots__ = 'starting_molecules', 'starting_idx', 'repeating_molecules', 'repeating_idx'

    def __init__(self, input_dict, _type=None, posn=None, is_research=False):
        super(Input, self).__init__(input_dict, _type=_type, posn=posn, num_out_pipes=1)  # Skip Input init

        assert len(input_dict['repeating-molecules']) != 0, "No repeating molecules in input dict"
        self.starting_molecules = [Molecule.from_json_string(s) for s in input_dict['starting-molecules']]
        self.starting_idx = 0
        self.repeating_molecules = [Molecule.from_json_string(s) for s in input_dict['repeating-molecules']]
        self.repeating_idx = 0

        if is_research:
            self.input_rate = 1
        elif 'production-delay' in input_dict:
            self.input_rate = input_dict['production-delay']
        else:
            self.input_rate = 10

        self.num_inputs = 0

    def hashable_repr(self, cycle):
        # Given the info of what repetition index the programmed input is on, the identities of the molecules in the
        # pipe can be deduced, so we're safe to again use Input's identity-unaware handling of the pipe's molecules
        return self.starting_idx, self.repeating_idx, super().hashable_repr(cycle)

    def move_contents(self, cycle):
        # -1 necessary since starting cycle is 1 not 0, while mod == 1 would break on rate = 1
        # Note that we tell the output pipe it's the next cycle, to 'move' its contents before outputting
        if (cycle - 1) % self.input_rate == 0 and self.out_pipe.get(0, cycle + 1) is None:
            if self.starting_idx == len(self.starting_molecules):
                self.out_pipe.push(self.repeating_molecules[self.repeating_idx].copy(), cycle + 1)
                self.repeating_idx = (self.repeating_idx + 1) % len(self.repeating_molecules)
            else:
                self.out_pipe.push(self.starting_molecules[self.starting_idx].copy(), cycle + 1)
                self.starting_idx += 1

            self.num_inputs += 1

    def reset(self):
        super().reset()
        self.starting_idx = self.repeating_idx = 0

        return self


class Output(Component):
    __slots__ = 'output_molecule', 'target_count', 'current_count'
    DEFAULT_SHAPE = (2, 3)

    # Convenience property for when we know we're dealing with an Output
    @property
    def in_pipe(self):
        return self.in_pipes[0]

    @in_pipe.setter
    def in_pipe(self, p):
        self.in_pipes[0] = p

    def __init__(self, output_dict, _type=None, posn=None, **kwargs):
        super().__init__(output_dict, _type=_type, posn=posn, num_in_pipes=1, **kwargs)

        # CE output components are abstracted one level higher than vanilla output zones; unwrap if needed
        if 'output-target' in output_dict:
            output_dict = output_dict['output-target']

        self.output_molecule = Molecule.from_json_string(output_dict['molecule'])
        self.target_count = output_dict['count']
        self.current_count = 0

    def do_instant_actions(self, cycle):
        """Check for and process any incoming molecule, and return True if this output is completed, else False."""
        if self.in_pipe is None:
            return False

        molecule = self.in_pipe.pop(cycle)
        if molecule is not None:
            if not molecule.isomorphic(self.output_molecule):
                raise InvalidOutputError(f"Invalid output molecule; expected:\n{self.output_molecule}\n\nbut got:\n{molecule}")

            if self.current_count < self.target_count:
                self.current_count += 1

            if self.current_count == self.target_count:
                return True

        return False

    def reset(self):
        super().reset()
        self.current_count = 0

        return self


class PassThroughCounter(Output):
    __slots__ = 'stored_molecule',

    def __init__(self, output_dict):
        # 'count' and 'molecule' are nested in 'target' for pass-through counters; unwrap before calling Output's init
        super().__init__({**output_dict, **output_dict['target']}, num_out_pipes=1)
        self.stored_molecule = None

    def hashable_repr(self, cycle):
        return (self.stored_molecule.hashable_repr() if self.stored_molecule is not None else None,
                super().hashable_repr(cycle))

    @property
    def out_pipe(self):
        return self.out_pipes[0]

    @out_pipe.setter
    def out_pipe(self, p):
        self.out_pipes[0] = p

    def do_instant_actions(self, cycle):
        """Check for and process any incoming molecule, and return True if this output just completed (in which case
        the caller should check if the other outputs are also done). This avoids checking all output counts every cycle.
        """
        if self.in_pipe is None:
            return False

        # If the stored slot is empty, store the next molecule and 'output' it while we do so
        if self.in_pipe.get(-1, cycle) is not None and self.stored_molecule is None:
            self.stored_molecule = self.in_pipe.get(-1, cycle)
            return super().do_instant_actions(cycle)  # This will remove the molecule from the pipe

        return False

    def move_contents(self, cycle):
        # If there is a molecule stored (possibly stored just now), put it in the output pipe if possible
        # Note that we tell the output pipe it's the next cycle, to 'move' its contents before outputting
        if self.stored_molecule is not None and self.out_pipe.get(0, cycle + 1) is None:
            self.out_pipe.push(self.stored_molecule, cycle + 1)
            self.stored_molecule = None

    def reset(self):
        super().reset()
        self.stored_molecule = None

        return self


# It's less confusing for output counting and user-facing purposes if this is not an Output subclass
class DisabledOutput(Component):
    """Used by research levels, which actually crash if a wrong output is used unlike assembly reactors."""
    DEFAULT_SHAPE = (1, 1)
    __slots__ = ()

    @property
    def in_pipe(self):
        return self.in_pipes[0]

    def __init__(self, *, _type, posn):
        super().__init__(_type=_type, posn=posn, num_in_pipes=1)

    def do_instant_actions(self, cycle):
        # Technically should check for `in_pipe is None` first but I'd also be curious to see this crash since disabled
        # outputs are only used in research levels, where it should be impossible to not connect to the disabled output
        if self.in_pipe.get(-1, cycle) is not None:
            raise InvalidOutputError("A molecule was passed to a disabled output.")


class OutputPrinter(Component):
    """Displays the last 3 molecules passed to it. For now this is effectively going to be a recycler..."""
    DEFAULT_SHAPE = (2, 3)
    __slots__ = ()

    def __init__(self, component_dict=None, _type=None, posn=None, **kwargs):
        super().__init__(component_dict, _type=_type, posn=posn, num_in_pipes=1, **kwargs)

    @property
    def in_pipe(self):
        return self.in_pipes[0]

    @in_pipe.setter
    def in_pipe(self, p):
        self.in_pipes[0] = p

    def move_contents(self, cycle):
        """Consume and print incoming molecules."""
        # TODO: The lack of an internal buffer on pass-through printers necessitates breaking our standard
        #       of components consuming molecules during the instant_actions phase. Perhaps all non-reactor components
        #       need only use move_contents, and do_instant_actions can be a Reactor-only method.
        if self.in_pipe is not None:
            # TODO: Print received molecules when in --debug somehow
            self.in_pipe.pop(cycle)


class PassThroughPrinter(OutputPrinter):
    """Displays the last 3 molecules passed to it and passes them on. Unlike a PassThroughCounter, has no internal
    slot for holding a molecule (so does not pass-through/print a molecule if its output pipe is full).
    """
    __slots__ = ()

    def __init__(self, component_dict=None, _type=None, posn=None):
        super().__init__(component_dict, _type=_type, posn=posn, num_out_pipes=1)

    @property
    def out_pipe(self):
        return self.out_pipes[0]

    @out_pipe.setter
    def out_pipe(self, p):
        self.out_pipes[0] = p

    def move_contents(self, cycle):
        """Pass a molecule from the input to the output pipe if possible, and print it."""
        if self.in_pipe is None:
            return

        molecule = self.in_pipe.get(-1, cycle)  # Don't pop to avoid interfering with the super() method
        # Note that we tell the output pipe it's the next cycle, to 'move' its contents before outputting
        if molecule is not None and self.out_pipe.get(0, cycle + 1) is None:
            super().move_contents(cycle)  # This will consume and print the input molecule
            self.out_pipe.push(molecule, cycle + 1)


class Recycler(Component):
    DEFAULT_SHAPE = (5, 5)
    __slots__ = ()

    def __init__(self, component_dict=None, _type=None, posn=None):
        super().__init__(component_dict=component_dict, _type=_type, posn=posn, num_in_pipes=3)

    def do_instant_actions(self, cycle):
        for pipe in self.in_pipes:
            if pipe is not None:
                pipe.pop(cycle)


# TODO: Ideally this would subclass both deque and Component but doing so gives me
#       "multiple bases have instance lay-out conflict". Need to investigate.
class StorageTank(Component):
    DEFAULT_SHAPE = (3, 3)
    MAX_CAPACITY = 25
    __slots__ = 'contents',

    def __init__(self, component_dict=None, _type=None, posn=None):
        super().__init__(component_dict=component_dict, _type=_type, posn=posn, num_in_pipes=1, num_out_pipes=1)
        self.contents = collections.deque()

    # Convenience properties
    @property
    def in_pipe(self):
        return self.in_pipes[0]

    @in_pipe.setter
    def in_pipe(self, p):
        self.in_pipes[0] = p

    @property
    def out_pipe(self):
        return self.out_pipes[0]

    @out_pipe.setter
    def out_pipe(self, p):
        self.out_pipes[0] = p

    def hashable_repr(self, cycle):
        # Include the stored molecules in the hash
        return (tuple(mol.hashable_repr() for mol in self.contents),
                super().hashable_repr(cycle))

    def do_instant_actions(self, cycle):
        if self.in_pipe is None:
            return

        if self.in_pipe.get(-1, cycle) is not None and len(self.contents) < self.MAX_CAPACITY:
            self.contents.appendleft(self.in_pipe.pop(cycle))

    def move_contents(self, cycle):
        """Add a molecule to the output pipe if the storage tank is not empty."""
        # Note that we tell the output pipe it's the next cycle, to 'move' its contents before outputting
        if self.out_pipe.get(0, cycle + 1) is None and self.contents:
            self.out_pipe.push(self.contents.pop(), cycle + 1)

    @classmethod
    def from_export_str(cls, export_str):
        # First line must be the COMPONENT line
        component_line, pipe_str = export_str.strip().split('\n', maxsplit=1)
        assert component_line.startswith('COMPONENT:'), "StorageTank.from_export_str expects COMPONENT line included"
        fields = component_line.split(',')
        assert len(fields) == 4, f"Unrecognized component line format:\n{component_line}"

        component_type = fields[0][len('COMPONENT:'):].strip("'")
        component_posn = Position(int(fields[1]), int(fields[2]))

        return cls(component_type, component_posn, out_pipe=Pipe.from_export_str(pipe_str))

    def reset(self):
        super().reset()
        self.contents = collections.deque()

        return self


class InfiniteStorageTank(StorageTank):
    MAX_CAPACITY = math.inf


class TeleporterInput(Component):
    DEFAULT_SHAPE = (3, 1)
    __slots__ = 'destination',

    def __init__(self, component_dict):
        super().__init__(component_dict, num_in_pipes=1)
        self.destination = None

    # Convenience properties
    @property
    def in_pipe(self):
        return self.in_pipes[0]

    @in_pipe.setter
    def in_pipe(self, p):
        self.in_pipes[0] = p

    def do_instant_actions(self, cycle):
        """Note that the teleporter pair behaves differently from a pass-through counter insofar as the pass-through
        counter stores any molecule it receives internally when its output pipe is clogged, whereas the teleporter
        refuses to accept the next molecule until the output pipe is clear (i.e. behaves like a single discontinuous
        pipe that also happens to only allow single atoms through).
        """
        if self.in_pipe is None:
            return

        if self.destination.out_pipe.get(0, cycle) is None:
            molecule = self.in_pipe.pop(cycle)
            if molecule is not None:
                assert len(molecule) == 1, f"An invalid molecule was passed to Teleporter (Input): {molecule}"

                self.destination.out_pipe.push(molecule, cycle + 1)


class TeleporterOutput(Component):
    DEFAULT_SHAPE = (3, 1)
    __slots__ = ()

    def __init__(self, component_dict):
        super().__init__(component_dict, num_out_pipes=1)

    # Convenience properties
    @property
    def out_pipe(self):
        return self.out_pipes[0]

    @out_pipe.setter
    def out_pipe(self, p):
        self.out_pipes[0] = p


class Reactor(Component):
    DEFAULT_SHAPE = (4, 4)  # Size in overworld
    # For convenience during float-precision rotation co-ordinates, we consider the center of the
    # top-left cell to be at (0,0), and hence the top-left reactor corner is (-0.5, -0.5).
    # Further, treat the walls as being one atom radius closer, so that we can efficiently check if an atom will collide
    # with them given only the atom's center co-ordinates
    NUM_COLS = 10
    NUM_ROWS = 8
    NUM_WALDOS = 2
    NUM_MOVE_CHECKS = 10  # Number of times to check for collisions during molecule movement
    walls = {UP: -0.5 + ATOM_RADIUS, DOWN: NUM_ROWS - 0.5 - ATOM_RADIUS,
             LEFT: -0.5 + ATOM_RADIUS, RIGHT: NUM_COLS - 0.5 - ATOM_RADIUS}
    # Names of features as stored in attributes
    FEATURE_NAMES = ('bonders', 'sensors', 'fusers', 'splitters', 'swappers')
    __slots__ = ('in_pipes', 'out_pipes',
                 'waldos', 'molecules',
                 'large_output', *FEATURE_NAMES,
                 'bond_plus_pairs', 'bond_minus_pairs',
                 'quantum_walls_x', 'quantum_walls_y', 'disallowed_instrs',
                 'annotations', 'debug')

    def __new__(cls, component_dict=None, _type=None, **kwargs):
        """Convert to SuperLaserReactor as needed."""
        _type = component_dict['type'] if _type is None else _type
        if _type == 'drag-superlaser-reactor':
            return object.__new__(SuperLaserReactor)
        else:
            return object.__new__(Reactor)

    def __init__(self, component_dict=None, _type=None, posn=None,
                 _num_in_pipes=2, _num_out_pipes=2):  # Hidden args so these can be overridden by SuperLaserReactor
        """Initialize a reactor from only its component dict, doing e.g. default placements of features. Used for
        levels with preset reactors.
        """
        if component_dict is None:
            component_dict = {}

        # If the reactor type is known, look up its properties and merge them (with lower priority) into the given dict
        # TODO: May want to be stricter about yelling at unknown reactor types (while still playing nice with CE custom
        #       reactors)
        _type = _type if _type is not None else component_dict['type']
        if _type in REACTOR_TYPES:
            component_dict = {**REACTOR_TYPES[_type], **component_dict}  # TODO: Use py3.9's dict union operator

        # If the has-bottom attributes are unspecified, they default to True, unlike most attribute flags
        _num_in_pipes -= 1 if 'has-bottom-input' in component_dict and not component_dict['has-bottom-input'] else 0
        _num_out_pipes -= 1 if 'has-bottom-output' in component_dict and not component_dict['has-bottom-output'] else 0

        super().__init__(component_dict, _type=_type, posn=posn,
                         num_in_pipes=_num_in_pipes, num_out_pipes=_num_out_pipes)

        # Set disallowed instructions
        self.disallowed_instrs = set() if 'disallowed-instructions' not in component_dict else set(component_dict['disallowed-instructions'])

        # Toggles are assumed disallowed unless explicitly set otherwise
        # Note that if controls are specifically set in disallowed-instructions, we ignore has-controls even if present
        if not ('has-controls' in component_dict and component_dict['has-controls']):
            self.disallowed_instrs.add('instr-control')

        # Place all features. For simplicity we will put each feature type in its own column(s) in a fresh reactor
        cur_col = 0

        # Place bonders. Different bonder types go in the same struct so they can share a priority index
        self.bonders = []
        for feature_name, abbrev in (('bonder', '+-'), ('bonder-plus', '+'), ('bonder-minus', '-')):
            if f'{feature_name}-count' in component_dict:
                self.bonders.extend([(Position(cur_col, i), abbrev)
                                     for i in range(component_dict[f'{feature_name}-count'])])
            cur_col += 1
        # Disallow bond commands if there are no bonders
        if not self.bonders:
            self.disallowed_instrs.add('instr-bond')

        # Place remaining features while further disallowing instructions related to non-present features
        # TODO: The evidence that a Feature class is needed continues to grow...
        for attr_name, feature_name, instr_type, feature_width, default_count in \
                (('sensors', 'sensor', 'instr-sensor', 1, 1),
                 ('fusers', 'fuser', 'instr-fuse', 2, 1),
                 ('splitters', 'splitter', 'instr-split', 2, 1),
                 ('swappers', 'teleporter', 'instr-swap', 1, 2)):
            if f'{feature_name}-count' in component_dict:
                setattr(self, attr_name, [Position(cur_col, i) for i in range(component_dict[f'{feature_name}-count'])])
            elif f'has-{feature_name}' in component_dict and component_dict[f'has-{feature_name}']:
                setattr(self, attr_name, [Position(cur_col, i) for i in range(default_count)])
            else:
                setattr(self, attr_name, [])
                self.disallowed_instrs.add(instr_type)

            cur_col += feature_width

        # Pre-compute active bond pairs
        self.bond_plus_pairs, self.bond_minus_pairs = self.bond_pairs()

        self.large_output = 'has-large-output' in component_dict and component_dict['has-large-output']

        # Place Waldo starts at default locations
        self.waldos = [Waldo(idx=i, arrows={}, commands={Position(4, 1 + 5*i): Instruction(InstructionType.START,
                                                                                           direction=LEFT)})
                       for i in range(self.NUM_WALDOS)]

        # Parse any quantum walls from the reactor definition
        self.quantum_walls_x = []
        self.quantum_walls_y = []
        for quantum_walls_key, out_list in [['quantum-walls-x', self.quantum_walls_x],
                                            ['quantum-walls-y', self.quantum_walls_y]]:
            if quantum_walls_key in component_dict and component_dict[quantum_walls_key] is not None:
                # a/b abstract row/col vs col/row while handling the two quantum wall orientations
                # E.g. "quantum-walls-x": {"row1": [col1, col2, col3]}, "quantum-walls-y": {"col1": [row1, row2, row3]}
                for a, bs in component_dict[quantum_walls_key].items():
                    assert len(bs) > 0, "Unexpected empty list in quantum wall definitions"
                    # Since we consider (0, 0) to be the center of the reactor's top-left cell, all quantum walls are on
                    # the half-coordinate grid edges
                    a = int(a) - 0.5  # Unstringify the json key and convert to reactor co-ordinates

                    # Store consecutive quantum walls as one entity. This will reduce collision check operations
                    bs.sort()
                    wall_min = wall_max = bs[0]
                    for b in bs:
                        # If there was a break in the wall, store the last wall and reset. Else extend the wall
                        if b > wall_max + 1:
                            out_list.append((a, (wall_min - 0.5, wall_max + 0.5)))
                            wall_min = wall_max = b
                        else:
                            wall_max = b
                    # Store the remaining wall
                    out_list.append((a, (wall_min - 0.5, wall_max + 0.5)))

        self.annotations = []

        # Store molecules as dict keys to be ordered (preserving Spacechem's hidden 'least recently modified' rule)
        # and to have O(1) add/delete. Dict values are ignored.
        self.molecules = {}

    def bond_pairs(self):
        """For each of + and - bond commands, return a tuple of (bonder_A_posn, bonder_B_posn, dirn) triplets,
        sorted in priority order.
        """
        pair_lists = []
        for bond_type in ('+', '-'):
            # Store the relevant types of bonders in a dict paired up with their indices for fast lookup/sorting (below)
            bonders = {posn: i for i, (posn, bond_types) in enumerate(self.bonders) if bond_type in bond_types}
            pair_lists.append(tuple((posn, neighbor_posn, direction)
                                     for posn in bonders
                                     for neighbor_posn, direction in
                                     sorted([(posn + direction, direction)
                                             for direction in (RIGHT, DOWN)
                                             if posn + direction in bonders],
                                            key=lambda x: bonders[x[0]])))

        return pair_lists

    def update_from_export_str(self, export_str, update_pipes=True):
        features = {'bonders': [], 'sensors': [], 'fusers': [], 'splitters': [], 'swappers': []}

        # One map for each waldo, of positions to pairs of arrows (directions) and/or non-arrow instructions
        waldo_cmd_maps = [{} for _ in range(self.NUM_WALDOS)]  # Can't use * or else dict gets multi-referenced
        waldo_arrow_maps = [{} for _ in range(self.NUM_WALDOS)]

        feature_posns = set()  # for verifying features were not placed illegally

        # Break the component string up into its individual sections, while removing empty lines
        component_line, *lines = (s for s in export_str.split('\n') if s)

        # Member lines
        pipes_idx = next((i for i, s in enumerate(lines) if s.startswith('PIPE:')), len(lines))
        member_lines, lines = lines[:pipes_idx], lines[pipes_idx:]
        if not member_lines:
            raise ValueError("Missing MEMBER lines in reactor component")

        # Pipe and annotation lines
        annotations_idx = next((i for i, s in enumerate(lines) if s.startswith('ANNOTATION:')), len(lines))
        pipe_lines, annotation_lines = lines[:annotations_idx], lines[annotations_idx:]

        # Validates COMPONENT line and updates pipes
        super().update_from_export_str(component_line + '\n' + '\n'.join(pipe_lines), update_pipes=update_pipes)

        # Add members (features and instructions)
        for line in member_lines:
            assert line.startswith('MEMBER:'), f"Unexpected line in reactor members: `{line}`"
            fields = line.split(',')

            if len(fields) != 8:
                raise Exception(f"Unrecognized member line format:\n{line}")

            member_name = fields[0][len('MEMBER:'):].strip("'")

            # Game stores directions in degrees, with right = 0, up = -90 (reversed so sin math works on
            # the reversed vertical axis)
            direction = None if int(fields[1]) == -1 else Direction(1 + int(fields[1]) // 90)

            # Red has a field which is 64 for arrows, 128 for instructions
            # The same field in Blue is 16 for arrows, 32 for instructions
            waldo_idx = 0 if int(fields[3]) >= 64 else 1

            position = Position(int(fields[4]), int(fields[5]))
            assert 0 <= position.col < self.NUM_COLS and 0 <= position.row < self.NUM_ROWS, \
                f"Member {member_name} is out-of-bounds"

            if member_name.startswith('feature-'):
                if position in feature_posns:
                    raise Exception(f"Overlapping features at {position}")
                feature_posns.add(position)

                # Sanity check the other half of double-size features
                if member_name in ('feature-fuser', 'feature-splitter'):
                    position2 = position + RIGHT
                    assert position2.col < self.NUM_COLS, f"Member {member_name} is out-of-bounds"
                    if position2 in feature_posns:
                        raise Exception(f"Overlapping features at {position2}")
                    feature_posns.add(position2)

                if member_name == 'feature-bonder':
                    features['bonders'].append((position, '+-'))
                elif member_name == 'feature-sensor':
                    features['sensors'].append(position)
                elif member_name == 'feature-fuser':
                    features['fusers'].append(position)
                elif member_name == 'feature-splitter':
                    features['splitters'].append(position)
                elif member_name == 'feature-tunnel':
                    features['swappers'].append(position)
                elif member_name == 'feature-bonder-plus':
                    features['bonders'].append((position, '+'))
                elif member_name == 'feature-bonder-minus':
                    features['bonders'].append((position, '-'))
                else:
                    raise Exception(f"Unrecognized member type {member_name}")

                continue

            # Make sure this instruction is legal
            if member_name in self.disallowed_instrs:
                raise ValueError(f"Disallowed instruction type: {repr(member_name)}")

            if member_name == 'instr-arrow':
                assert position not in waldo_arrow_maps[waldo_idx], f"Overlapping arrows at {position}"
                waldo_arrow_maps[waldo_idx][position] = direction
                continue

            assert position not in waldo_cmd_maps[waldo_idx], f"Overlapping commands at {position}"

            if member_name == 'instr-start':
                waldo_cmd_maps[waldo_idx][position] = Instruction(InstructionType.START, direction=direction)
                continue

            # Note: Some similar instructions have the same name but are sub-typed by the
            #       second integer field
            # TODO: Validate sub-type range, e.g. no using third input in SuperLaserReactor
            instr_sub_type = int(fields[2])
            if member_name == 'instr-input':
                waldo_cmd_maps[waldo_idx][position] = Instruction(InstructionType.INPUT, target_idx=instr_sub_type)
            elif member_name == 'instr-output':
                waldo_cmd_maps[waldo_idx][position] = Instruction(InstructionType.OUTPUT, target_idx=instr_sub_type)
            elif member_name == 'instr-grab':
                if instr_sub_type == 0:
                    waldo_cmd_maps[waldo_idx][position] = Instruction(InstructionType.GRAB_DROP)
                elif instr_sub_type == 1:
                    waldo_cmd_maps[waldo_idx][position] = Instruction(InstructionType.GRAB)
                else:
                    waldo_cmd_maps[waldo_idx][position] = Instruction(InstructionType.DROP)
            elif member_name == 'instr-rotate':
                if instr_sub_type == 0:
                    waldo_cmd_maps[waldo_idx][position] = Instruction(InstructionType.ROTATE,
                                                                      direction=Direction.CLOCKWISE)
                else:
                    waldo_cmd_maps[waldo_idx][position] = Instruction(InstructionType.ROTATE,
                                                                      direction=Direction.COUNTER_CLOCKWISE)
            elif member_name == 'instr-sync':
                waldo_cmd_maps[waldo_idx][position] = Instruction(InstructionType.SYNC)
            elif member_name == 'instr-bond':
                if instr_sub_type == 0:
                    waldo_cmd_maps[waldo_idx][position] = Instruction(InstructionType.BOND_PLUS)
                else:
                    waldo_cmd_maps[waldo_idx][position] = Instruction(InstructionType.BOND_MINUS)
            elif member_name == 'instr-sensor':
                # The last CSV field is used by the sensor for the target atomic number
                atomic_num = int(fields[7])
                if atomic_num not in elements_dict:
                    raise Exception(f"Invalid atomic number {atomic_num} on sensor command.")
                waldo_cmd_maps[waldo_idx][position] = Instruction(InstructionType.SENSE,
                                                                  direction=direction,
                                                                  target_idx=atomic_num)
            elif member_name == 'instr-fuse':
                waldo_cmd_maps[waldo_idx][position] = Instruction(InstructionType.FUSE)
            elif member_name == 'instr-split':
                waldo_cmd_maps[waldo_idx][position] = Instruction(InstructionType.SPLIT)
            elif member_name == 'instr-swap':
                waldo_cmd_maps[waldo_idx][position] = Instruction(InstructionType.SWAP)
            elif member_name == 'instr-toggle':
                waldo_cmd_maps[waldo_idx][position] = Instruction(InstructionType.FLIP_FLOP, direction=direction)
            elif member_name == 'instr-debug':
                waldo_cmd_maps[waldo_idx][position] = Instruction(InstructionType.PAUSE)
            elif member_name == 'instr-control':
                waldo_cmd_maps[waldo_idx][position] = Instruction(InstructionType.CONTROL, direction=direction)
            else:
                raise Exception(f"Unrecognized member type {member_name}")

        self.waldos = [Waldo(idx=i, arrows=waldo_arrow_maps[i], commands=waldo_cmd_maps[i])
                       for i in range(self.NUM_WALDOS)]

        # Since bonders of different types get stored together to share a priority idx, check their individual counts
        # match the existing counts
        for bonder_type, feature_name in (('+-', 'bonders'),
                                          ('+', 'bonder-pluses'),
                                          ('-', 'bonder-minuses')):
            actual_count = sum(1 for _, bt in features['bonders'] if bt == bonder_type)
            expected_count = sum(1 for _, bt in self.bonders if bt == bonder_type)
            assert actual_count == expected_count, \
                f"Expected {expected_count} {feature_name} for {self.type} reactor but got {actual_count}"

        # Sanity-check and set features
        for feature_name, posns in features.items():
            assert len(posns) == len(getattr(self, feature_name)), \
                f"Expected {len(getattr(self, feature_name))} {feature_name} for {self.type} reactor but got {len(posns)}"
            setattr(self, feature_name, posns)

        self.bond_plus_pairs, self.bond_minus_pairs = self.bond_pairs()  # Re-precompute bond pairings

        # Store the annotations sorted by output idx (the first field)
        self.annotations = sorted(annotation_lines)

    def export_str(self):
        """Represent this reactor in solution export string format."""
        # Generate the generic component export, and separate it into the metadata and pipe lines
        component_line, *pipes = super().export_str().split('\n', maxsplit=1)

        # By SC's convention, MEMBER lines are ordered as waldo starts, then features, then remaining waldo instructions
        # Grab the waldo start lines from the front of each waldo's export
        waldo_starts, waldo_instrs = [], []
        for waldo in self.waldos:
            start, *instrs = waldo.export_str().split('\n', maxsplit=1)
            waldo_starts.append(start)
            waldo_instrs.extend(instrs)

        # TODO: Make reactors more agnostic of feature types
        features = []
        for (posn, bond_types) in self.bonders:
            if bond_types == '+-':
                feature_name = 'bonder'
            elif bond_types == '+':
                feature_name = 'bonder-plus'
            elif bond_types == '-':
                feature_name = 'bonder-minus'
            else:
                raise Exception("Invalid bonder type in internal data")

            features.append(f"MEMBER:'feature-{feature_name}',-1,0,1,{posn.col},{posn.row},0,0")
        for posn in self.sensors:
            features.append(f"MEMBER:'feature-sensor',-1,0,1,{posn.col},{posn.row},0,0")
        for posn in self.fusers:
            features.append(f"MEMBER:'feature-fuser',-1,0,1,{posn.col},{posn.row},0,0")
        for posn in self.splitters:
            features.append(f"MEMBER:'feature-splitter',-1,0,1,{posn.col},{posn.row},0,0")
        for posn in self.swappers:
            features.append(f"MEMBER:'feature-tunnel',-1,0,1,{posn.col},{posn.row},0,0")

        return '\n'.join([component_line, *waldo_starts, *features, *waldo_instrs, *pipes, *self.annotations])

    def hashable_repr(self, cycle):
        # TODO: Investigate using an incremental hash function for performance
        return (tuple(molecule.hashable_repr() for molecule in self.molecules),
                tuple(self.waldos),
                super().hashable_repr(cycle))

    def __hash__(self):
        """Hash of the current reactor state."""
        return hash((tuple(molecule.hashable_repr() for molecule in self.molecules),
                     tuple(self.waldos)))

    def __str__(self, flash_features=True, show_instructions=False):
        """Return a rich-format pretty-print string representing this reactor."""
        # Each cell gets two characters, + 1 space between cells (we'll use that space to show waldos reticles)
        cells = [[[' ', ' '] for _ in range(self.NUM_COLS)] for _ in range(self.NUM_ROWS)]
        borders = [[' ' for _ in range(self.NUM_COLS + 1)] for _ in range(self.NUM_ROWS)]  # Waldos and zone edges

        # Add faint lines at edges of input/output zones (horizontal border excluded)
        for c in (4, 6):
            for r in range(self.NUM_ROWS):
                if borders[r][c] == ' ':  # Don't overwrite waldos
                    borders[r][c] = '[light_slate_grey]│[/]'

        # Add faint traces of the waldo cmd paths
        waldo_traces = [waldo.trace_path(num_cols=self.NUM_COLS, num_rows=self.NUM_ROWS) for waldo in self.waldos]
        for i, (waldo, color) in enumerate(zip(self.waldos, ('dim red', 'dim blue'))):
            for posn, dirns in waldo_traces[i].items():
                c, r = posn
                path_char = Waldo.dirns_to_char[frozenset(dirns)]

                # Fill in this waldo's half of the cell
                cells[r][c][i] = f'[{color}]{path_char}[/]'

                # If the other waldo has nothing to draw in this cell and our directions include right (red) or left
                # (blue) fill in the other waldo's spot with an extending line
                if i == 0 and RIGHT in dirns and posn not in waldo_traces[1]:
                    cells[r][c][1 - i] = f'[{color}]─[/]'
                elif i == 1 and LEFT in dirns and posn not in waldo_traces[0]:
                    cells[r][c][1 - i] = f'[{color}]─[/]'

                # Extend a line through the border to our left for as far as won't cross or touch the other waldo
                if (borders[r][c] == ' '
                        and LEFT in dirns
                        and (posn not in waldo_traces[1 - i] or i == 0)
                        and (posn + LEFT not in waldo_traces[1 - i]
                             or RIGHT not in waldo_traces[1 - i][posn + LEFT]  # Ok to use border if we won't touch them
                             or i == 1)):
                    borders[r][c] = f'[{color}]─[/]'
                # Vice versa for right
                if (borders[r][c + 1] == ' '
                        and RIGHT in dirns
                        and (posn not in waldo_traces[1 - i] or i == 1)  # Blue can cheat
                        and (posn + RIGHT not in waldo_traces[1 - i]
                             or LEFT not in waldo_traces[1 - i][posn + RIGHT]  # Ok to use border if we won't touch them
                             or i == 0)):
                    borders[r][c + 1] = f'[{color}]─[/]'

        # Add waldo instructions (priority over waldo paths)
        if show_instructions:
            for i, (waldo, color) in enumerate(zip(self.waldos, ('red', 'blue'))):
                for (c, r), cmd in waldo.commands.items():
                    cells[r][c][i] = f'[{color}]{cmd}[/]'

        # Add waldo reticles
        for i, (waldo, color) in enumerate(zip(self.waldos, ('bold red', 'bold blue'))):
            c, r = waldo.position
            waldo_chars = ('|', '|') if waldo.molecule is None else ('(', ')')
            for j in range(2):
                # Color purple where two waldos overlap
                mixed_color = 'bold purple' if '[bold red]' in borders[r][c + j] else color
                borders[r][c + j] = f'[{mixed_color}]{waldo_chars[j]}[/]'

        # Map out the molecules in the reactor (priority over waldo paths/cmds)
        for molecule in self.molecules:
            for (c, r), atom in molecule.atom_map.items():
                # Round co-ordinates in case we are printing mid-rotate
                cell = cells[round(r)][round(c)]
                cell[0] = atom.element.symbol[0]
                if len(atom.element.symbol) >= 2:
                    cell[1] = atom.element.symbol[1]

        # Use grey background for feature cells (bonders, fusers, etc.)
        # Though they're stored together for priority reasons in Reactor.bonders, color + and - bonders separately
        # from regular bonders so as to distinguish them during + vs - commands
        feature_colors = {k: 'light_slate_grey'
                          for k in list(Reactor.FEATURE_NAMES) + ['bonder_pluses', 'bonder_minuses']}
        input_colors = {}
        output_colors = {}

        # Flash the appropriate feature background cells on waldo input, output, bond +/-, etc.
        if flash_features:
            for i, (waldo, waldo_color) in enumerate(zip(self.waldos, ('red', 'blue'))):
                if waldo.position not in waldo.commands:
                    continue

                cmd = waldo.commands[waldo.position]
                if cmd.type == InstructionType.INPUT:
                    input_colors[cmd.target_idx] = waldo_color if cmd.target_idx not in input_colors else 'purple'
                elif cmd.type == InstructionType.OUTPUT:
                    output_colors[cmd.target_idx] = waldo_color if cmd.target_idx not in output_colors else 'purple'
                elif cmd.type == InstructionType.BOND_PLUS:
                    feature_colors['bonders'] = waldo_color if feature_colors['bonders'] != 'red' else 'purple'
                    feature_colors['bonder_pluses'] = waldo_color if feature_colors['bonder_pluses'] != 'red' else 'purple'
                elif cmd.type == InstructionType.BOND_MINUS:
                    feature_colors['bonders'] = waldo_color if feature_colors['bonders'] != 'red' else 'purple'
                    feature_colors['bonder_minuses'] = waldo_color if feature_colors['bonder_minuses'] != 'red' else 'purple'
                elif cmd.type == InstructionType.FUSE:
                    feature_colors['fusers'] = waldo_color if feature_colors['fusers'] != 'red' else 'purple'
                elif cmd.type == InstructionType.SPLIT:
                    feature_colors['splitters'] = waldo_color if feature_colors['splitters'] != 'red' else 'purple'
                elif cmd.type == InstructionType.SWAP:
                    feature_colors['swappers'] = waldo_color if feature_colors['swappers'] != 'red' else 'purple'
                elif cmd.type == InstructionType.SENSE:
                    feature_colors['sensors'] = waldo_color if feature_colors['sensors'] != 'red' else 'purple'

        # Color background of feature cells
        for feature_name, feature_color in feature_colors.items():
            # Extract individual bonder types from their shared struct
            if feature_name == 'bonders':
                cell_posns = set(p for p, bond_types in self.bonders if bond_types == '+-')
            elif feature_name == 'bonder_pluses':
                cell_posns = set(p for p, bond_types in self.bonders if bond_types == '+')
            elif feature_name == 'bonder_minuses':
                cell_posns = set(p for p, bond_types in self.bonders if bond_types == '-')
            else:
                cell_posns = set(getattr(self, feature_name))

            for c, r in cell_posns:
                cells[r][c][0] = f'[on {feature_color}]{cells[r][c][0]}[/]'
                cells[r][c][1] = f'[on {feature_color}]{cells[r][c][1]}[/]'

                # Add the second posn and the border for double-length features
                if feature_name in ('fusers', 'splitters'):
                    # Merging these would be nicer to rich.print but can get screwy if any cell is overridden after
                    borders[r][c + 1] = f'[on {feature_color}]{borders[r][c + 1]}[/]'
                    cells[r][c + 1][0] = f'[on {feature_color}]{cells[r][c + 1][0]}[/]'
                    cells[r][c + 1][1] = f'[on {feature_color}]{cells[r][c + 1][1]}[/]'
                # Fill in the borders of adjacent bonders
                elif 'bonder' in feature_name:
                    if (c + 1, r) in cell_posns:
                        borders[r][c + 1] = f'[on {feature_color}]{borders[r][c + 1]}[/]'

        # Color background of inputs/outputs when activated, excepting already-colored features
        for input_idx, input_color in input_colors.items():
            for c, r in itertools.product(range(4), (range(4) if input_idx == 0 else range(4, 8))):
                if not cells[r][c][0].startswith('[on '):
                    cells[r][c][0] = f'[on {input_color}]{cells[r][c][0]}[/]'
                    cells[r][c][1] = f'[on {input_color}]{cells[r][c][1]}[/]'

            for c, r in itertools.product(range(1, 4), (range(4) if input_idx == 0 else range(4, 8))):
                if not borders[r][c].startswith('[on '):
                    borders[r][c] = f'[on {input_color}]{borders[r][c]}[/]'

        for output_idx, output_color in output_colors.items():
            for c, r in itertools.product(range(6, 10), (range(4) if output_idx == 0 else range(4, 8))):
                if not cells[r][c][0].startswith('[on '):
                    cells[r][c][0] = f'[on {output_color}]{cells[r][c][0]}[/]'
                    cells[r][c][1] = f'[on {output_color}]{cells[r][c][1]}[/]'

            for c, r in itertools.product(range(7, 10), (range(4) if output_idx == 0 else range(4, 8))):
                if not borders[r][c].startswith('[on '):
                    borders[r][c] = f'[on {output_color}]{borders[r][c]}[/]'

        result = f" {self.NUM_COLS * '___'}_ \n"
        for r in range(self.NUM_ROWS):
            result += f"│{''.join(b + c[0] + c[1] for b, c in zip(borders[r], cells[r] + [['', '']]))}│\n"
        result += f" {self.NUM_COLS * '‾‾‾'}‾ "

        return result

    def do_instant_actions(self, cycle):
        for waldo in self.waldos:
            if waldo.position in waldo.arrows:
                waldo.direction = waldo.arrows[waldo.position]

            if waldo.position in waldo.commands:
                self.exec_waldo_cmd(waldo, cycle)

    def move_contents(self, cycle):
        """Move all waldos in this reactor and any molecules they are holding."""
        # If the waldo is facing a wall, mark it as stalled (may also be stalled due to sync, input, etc.)
        for waldo in self.waldos:
            if ((waldo.direction == UP and waldo.position.row == 0)
                    or (waldo.direction == DOWN and waldo.position.row == 7)
                    or (waldo.direction == LEFT and waldo.position.col == 0)
                    or (waldo.direction == RIGHT and waldo.position.col == 9)):
                waldo.is_stalled = True

        # If any waldo is about to rotate a molecule, don't skimp on collision checks
        # Note that a waldo might be marked as rotating (and stalled accordingly) while holding nothing, in the case
        # that red hits a rotate and then has its atom fused or swapped away by blue in the same cycle.
        # We'll ignore those here, hence the waldo.molecule is not None check.
        rotating_waldos = [waldo for waldo in self.waldos if waldo.is_rotating and waldo.molecule is not None]
        sliding_waldos = [waldo for waldo in self.waldos if not waldo.is_stalled and waldo.molecule is not None]
        if rotating_waldos:
            # If both waldos are holding the same molecule and either of them is rotating, a crash occurs
            # (even if they're in the same position and rotating the same direction)
            if self.waldos[0].molecule is self.waldos[1].molecule:
                raise ReactionError("Molecule pulled apart")

            # Check if we can approximate the movement checks based on cells they vs other molecules span
            # This is slightly expensive, but not as expensive as 10x float math collision checks against all molecules
            rotation_spans = [self.rotate_span(waldo.molecule,
                                               pivot=waldo.position,
                                               direction=waldo.cur_cmd().direction)
                              for waldo in rotating_waldos]
            slide_spans = [waldo.molecule.atom_map.keys() | {posn + waldo.direction for posn in waldo.molecule.atom_map}
                           for waldo in sliding_waldos]
            moving_molecules = {waldo.molecule for waldo in self.waldos
                                if waldo.molecule is not None and waldo.is_rotating or not waldo.is_stalled}
            # We already know static molecules don't overlap so pre-merging their spans is safe
            static_molecules_span = {posn for molecule in self.molecules
                                     for posn in molecule.atom_map.keys()
                                     if molecule not in moving_molecules}

            # To check if any moving/rotating/static molecules' spans intersect, union them all and check if
            # the length equals the sum of their individual lengths.
            spans_sum = (sum(len(span) for span in rotation_spans)
                         + sum(len(span) for span in slide_spans)
                         + len(static_molecules_span))
            spans_union = static_molecules_span.union(*rotation_spans, *slide_spans)

            # Note that crossing a wall does not guarantee a collision, both due to quantum walls and because our
            # rotation spans aren't necessarily tight bounds.
            def span_crosses_wall(span):
                if not all(0 <= p.row < self.NUM_ROWS and 0 <= p.col < self.NUM_COLS for p in span):
                    return True

                if self.quantum_walls_y or self.quantum_walls_x:
                    # Check for atoms on both sides of the wall within the span.
                    for c, (r1, r2) in self.quantum_walls_y:
                        if (any(p.col <= c and r1 < p.row < r2 for p in span)
                                and any(p.col >= c and r1 < p.row < r2 for p in span)):
                            return True
                    for r, (c1, c2) in self.quantum_walls_x:
                        if (any(p.row <= r and c1 < p.col < c2 for p in span)
                                and any(p.row >= r and c1 < p.col < c2 for p in span)):
                            return True

                return False

            if spans_sum == len(spans_union) and not any(span_crosses_wall(span)
                                                         for span in (*rotation_spans, *slide_spans)):
                # Given that no molecules are moving near each other or across walls, we can do a single move step and
                # skip further collision checks
                for waldo in sliding_waldos:
                    waldo.molecule.move(waldo.direction)

                for waldo in rotating_waldos:
                    waldo.molecule.rotate(pivot_pos=waldo.position, direction=waldo.cur_cmd().direction)
            else:
                # Otherwise, move each waldo's molecule partway at a time and check for collisions each time
                step_radians = math.pi / (2 * self.NUM_MOVE_CHECKS)
                step_distance = 1 / self.NUM_MOVE_CHECKS
                for _ in range(self.NUM_MOVE_CHECKS):
                    # Move all molecules currently being held by a waldo forward a step
                    for waldo in self.waldos:
                        if waldo.molecule is not None and not waldo.is_stalled:
                            waldo.molecule.move(waldo.direction, distance=step_distance)
                        elif waldo.is_rotating:
                            waldo.molecule.rotate_fine(pivot_pos=waldo.position,
                                                       direction=waldo.cur_cmd().direction,
                                                       radians=step_radians)

                    # After moving all molecules, check each rotated molecule for collisions with walls or other molecules
                    # Though all molecules had to move, only the rotating one(s) needs to do checks at each step, since we
                    # know the other waldo will only have static molecules left to check against, and translation movements
                    # can't clip through a static atom without ending on top of it
                    # Note: This only holds true for <= 2 waldos and since we checked that at least one waldo is rotating
                    for waldo in self.waldos:
                        if waldo.is_rotating:
                            self.check_collisions(waldo.molecule)

                # After completing all steps of the movement, convert moved molecules back to integer co-ordinates and do
                # any final checks/updates
                for waldo in self.waldos:
                    if waldo.molecule is not None and not waldo.is_stalled:
                        waldo.molecule.round_posns()
                        # Do the final check we skipped for non-rotating molecules
                        self.check_collisions_lazy(waldo.molecule, direction=waldo.direction)
                    elif waldo.is_rotating:
                        waldo.molecule.round_posns()
                        # Rotate atom bonds
                        waldo.molecule.rotate_bonds(waldo.cur_cmd().direction)
        elif sliding_waldos:
            # If we are not doing any rotates, we can skip the full collision checks
            # Non-rotating molecules can cause collisions/errors if:
            # * The waldos are pulling a molecule apart
            # * OR The final destination of a moved molecule overlaps any other molecule after the move
            # * OR The final destination of a moved molecule overlaps the initial position of another moving molecule,
            #      and the offending waldos were not moving in the same direction

            if self.waldos[0].molecule is self.waldos[1].molecule:
                # Given that we know one is moving, if the waldos share a molecule they must move in the same direction
                if (any(waldo.is_stalled for waldo in self.waldos)
                        or self.waldos[0].direction != self.waldos[1].direction):
                    raise ReactionError("A molecule has been grabbed by both waldos and pulled apart.")

                # Only mark one waldo as moving a molecule so we don't move their molecule twice
                sliding_waldos = [self.waldos[0]]
            else:
                # (skipped if both waldos holding same molecule)
                # Check if a molecule being moved will bump into the back of another moving molecule
                if len(sliding_waldos) == 2 and self.waldos[0].direction != self.waldos[1].direction:
                    for waldo in self.waldos:
                        # Intersect the target positions of this waldo's molecule with the current positions of the
                        # other waldo's molecules
                        other_waldo = self.waldos[1 - waldo.idx]
                        target_posns = set(posn + waldo.direction for posn in waldo.molecule.atom_map)
                        if not target_posns.isdisjoint(other_waldo.molecule.atom_map):
                            raise ReactionError("Collision between molecules")

            # Move all molecules
            for waldo in sliding_waldos:
                waldo.molecule.move(waldo.direction)

            # Perform collision checks for the moved molecules (AFTER they have all moved)
            for waldo in sliding_waldos:
                self.check_collisions_lazy(waldo.molecule, direction=waldo.direction)

        # Move waldos and mark them as no longer stalled. Note that is_rotated must be left alone to tell it not to
        # rotate twice
        for waldo in self.waldos:
            if not waldo.is_stalled:
                waldo.position += waldo.direction
            waldo.is_stalled = False

    def check_molecule_collisions_lazy(self, molecule):
        """Raise an exception if the given molecule collides with any other molecules.
        Assumes integer co-ordinates in all molecules.
        """
        for other_molecule in self.molecules:
            molecule.check_collisions_lazy(other_molecule)  # Implicitly ignores self

    def check_wall_collisions(self, molecule):
        """Raise an exception if the given molecule collides with any walls."""
        if not all(self.walls[UP] < p.row < self.walls[DOWN]
                   and self.walls[LEFT] < p.col < self.walls[RIGHT]
                   for p in molecule.atom_map):
            raise ReactionError("A molecule has collided with a wall")

    def check_wall_collisions_lazy(self, molecule, direction):
        """Raise an exception if the given molecule collides with the specified wall."""
        if direction == RIGHT:
            if all(p.col < self.NUM_COLS for p in molecule.atom_map):
                return
        elif direction == UP:
            if all(p.row >= 0 for p in molecule.atom_map):
                return
        elif direction == DOWN:
            if all(p.row < self.NUM_ROWS for p in molecule.atom_map):
                return
        elif direction == LEFT:
            if all(p.col >= 0 for p in molecule.atom_map):
                return

        raise ReactionError("A molecule has collided with a wall")

    def check_quantum_wall_collisions(self, molecule):
        """Given a molecule (possibly on float coordinates), check if it collided with a quantum wall."""
        for r, (c1, c2) in self.quantum_walls_x:
            for p in molecule.atom_map:
                # If the atom's center (p) is in line with the wall, check its not too close to the wall segment
                if c1 < p.col < c2:
                    if abs(p.row - r) < ATOM_RADIUS:
                        raise ReactionError("A molecule has collided with a quantum wall")
                # If p is not in line with the wall, we just need to make sure it's not near the wall's endpoints
                elif max((p.col - c1)**2, (p.col - c2)**2) + (p.row - r)**2 < ATOM_RADIUS**2:
                    raise ReactionError("A molecule has collided with a quantum wall")

        for c, (r1, r2) in self.quantum_walls_y:
            for p in molecule.atom_map:
                # If the atom's center (p) is in line with the wall, check its not too close to the wall segment
                if r1 < p.row < r2:
                    if abs(p.col - c) < ATOM_RADIUS:
                        raise ReactionError("A molecule has collided with a quantum wall")
                # If p is not in line with the wall, we just need to make sure it's not near the wall's endpoints
                elif max((p.row - r1)**2, (p.row - r2)**2) + (p.col - c)**2 < ATOM_RADIUS**2:
                    raise ReactionError("A molecule has collided with a quantum wall")

    def check_quantum_wall_collisions_lazy(self, molecule, direction):
        """Given a molecule that just moved and is on integer coordinates, check if it collided with a quantum wall."""
        # Recall that we treat integer coordinates as the centers of cells, so quantum walls are on half-coordinates.
        # E.g. the top wall of the reactor would be row: -0.5, cols: (-0.5, 9.5).
        if direction == UP:
            # Check if the atom just crossed the wall given its movement
            if any(p.row < r < p.row + 1 and c1 < p.col < c2
                   for r, (c1, c2) in self.quantum_walls_x
                   for p in molecule.atom_map):
                raise ReactionError("A molecule has collided with a quantum wall")
        elif direction == DOWN:
            if any(p.row - 1 < r < p.row and c1 < p.col < c2
                   for r, (c1, c2) in self.quantum_walls_x
                   for p in molecule.atom_map):
                raise ReactionError("A molecule has collided with a quantum wall")
        elif direction == RIGHT:
            if any(p.col - 1 < c < p.col and r1 < p.row < r2
                   for c, (r1, r2) in self.quantum_walls_y
                   for p in molecule.atom_map):
                raise ReactionError("A molecule has collided with a quantum wall")
        elif direction == LEFT:
            if any(p.col < c < p.col + 1 and r1 < p.row < r2
                   for c, (r1, r2) in self.quantum_walls_y
                   for p in molecule.atom_map):
                raise ReactionError("A molecule has collided with a quantum wall")

    @staticmethod
    def rotate_span(molecule, pivot, direction):
        """Given a waldo about to rotate a molecule, return a superset of every cell that is at least partially covered
        by the rotation. Runs in O(len(molecule)) time.
        """
        # Calculate a bounding box (in terms of cell coordinates, ignoring atom widths) for the molecule
        t1 = min(posn.row for posn in molecule.atom_map)  # Top
        b1 = max(posn.row for posn in molecule.atom_map)  # Bottom
        l1 = min(posn.col for posn in molecule.atom_map)  # Left
        r1 = max(posn.col for posn in molecule.atom_map)  # Right

        # Calculate the bounding box after rotation
        if direction == Direction.CLOCKWISE:
            t2 = pivot.row - (pivot.col - l1)  # Dist from pivot to left edge, but now above the pivot
            b2 = pivot.row + (r1 - pivot.col)  # and so on...
            l2 = pivot.col - (b1 - pivot.row)
            r2 = pivot.col + (pivot.row - t1)
        else:
            t2 = pivot.row - (r1 - pivot.col)  # Dist from pivot to right edge, but now above the pivot
            b2 = pivot.row + (pivot.col - l1)  # and so on...
            l2 = pivot.col - (pivot.row - t1)
            r2 = pivot.col + (b1 - pivot.row)

        # Calculate the bounding box that supersets the before and after boxes
        t = min(t1, t2)
        r = max(r1, r2)
        b = max(b1, b2)
        l = min(l1, l2)

        # Fatten each box edge by a worst case factor (rounded up) if its relevant adjacent quadrant is non-empty
        # The intuition is that a rotation from say the top-left quadrant to the top-right quadrant can only exit the
        # top of the combined bounding box, and atoms in line with the pivot won't exit the box.
        # This will overcount cells near the corners of the bounding box but is fast to calculate.
        # Claim 1: Finding the true maximum distance of any atom per quadrant gives a tighter bound but isn't worth the
        #          extra computation.
        # Claim 2: Because of the nature of how we calculated the overall bounding box before and after the rotation,
        #          every non-empty quadrant of the bounding box is roughly square, so the use of sqrt(2) is correct.
        extended_nw, extended_ne, extended_se, extended_sw = False, False, False, False  # Compass coordinates
        for posn in molecule.atom_map:
            # Strictly speaking any atom within the diagonal of the quadrant's sides can't extend the box
            if posn.col == pivot.col or posn.row == pivot.row:  # We know these can't extend the box
                continue

            # Keep in mind the molecule is still unrotated
            if not extended_nw and posn.col < pivot.col and posn.row < pivot.row:
                if direction == Direction.CLOCKWISE:
                    t -= math.ceil((math.sqrt(2) - 1) * (pivot.row - t))  # Extends by ~41% which is usually 1-2 cells
                else:
                    l -= math.ceil((math.sqrt(2) - 1) * (pivot.col - l))
                extended_nw = True
            elif not extended_ne and posn.col > pivot.col and posn.row < pivot.row:
                if direction == Direction.CLOCKWISE:
                    r += math.ceil((math.sqrt(2) - 1) * (r - pivot.col))
                else:
                    t -= math.ceil((math.sqrt(2) - 1) * (pivot.row - t))
                extended_ne = True
            elif not extended_se and posn.col > pivot.col and posn.row > pivot.row:
                if direction == Direction.CLOCKWISE:
                    b += math.ceil((math.sqrt(2) - 1) * (b - pivot.row))
                else:
                    r += math.ceil((math.sqrt(2) - 1) * (r - pivot.col))
                extended_se = True
            elif not extended_sw and posn.col < pivot.col and posn.row > pivot.row:
                if direction == Direction.CLOCKWISE:
                    l -= math.ceil((math.sqrt(2) - 1) * (pivot.col - l))
                else:
                    b += math.ceil((math.sqrt(2) - 1) * (b - pivot.row))
                extended_sw = True

        return set(Position(col=col, row=row) for col in range(l, r + 1) for row in range(t, b + 1))

    def check_collisions(self, molecule):
        """Raise an exception if the given molecule is colliding with any other molecules, walls, or quantum walls."""
        for other_molecule in self.molecules:
            molecule.check_collisions(other_molecule)  # Implicitly ignores self

        self.check_wall_collisions(molecule)
        if self.quantum_walls_y or self.quantum_walls_x:
            self.check_quantum_wall_collisions(molecule)

    def check_collisions_lazy(self, molecule, direction):
        """Raise an exception if the given molecule, that just moved in the given direction, collided with any other
        molecules, walls, or quantum walls. Assumes integer co-ordinates in all molecules.
        """
        # Don't abuse direction knowledge for molecule checks since one of them may also have just moved
        self.check_molecule_collisions_lazy(molecule)
        self.check_wall_collisions_lazy(molecule, direction=direction)
        if self.quantum_walls_y or self.quantum_walls_x:
            self.check_quantum_wall_collisions_lazy(molecule, direction=direction)

    def exec_waldo_cmd(self, waldo, cycle):
        cmd = waldo.commands[waldo.position]

        if cmd.type == InstructionType.INPUT:
            self.input(waldo, cmd.target_idx, cycle)
        elif cmd.type == InstructionType.OUTPUT:
            self.output(waldo, cmd.target_idx, cycle)
        elif cmd.type == InstructionType.GRAB:
            self.grab(waldo)
        elif cmd.type == InstructionType.DROP:
            self.drop(waldo)
        elif cmd.type == InstructionType.GRAB_DROP:
            if waldo.molecule is None:
                self.grab(waldo)
            else:
                self.drop(waldo)
        elif cmd.type == InstructionType.ROTATE:
            # If we are holding a molecule and weren't just rotating, start rotating
            # In all other cases, stop rotating
            waldo.is_rotating = waldo.is_stalled = waldo.molecule is not None and not waldo.is_rotating
        elif cmd.type == InstructionType.BOND_PLUS:
            self.bond_plus()
        elif cmd.type == InstructionType.BOND_MINUS:
            self.bond_minus()
        elif cmd.type == InstructionType.SYNC:
            # Mark this waldo as stalled if both waldos aren't on a Sync
            other_waldo = self.waldos[1 - waldo.idx]
            waldo.is_stalled = other_waldo.cur_cmd() is None or other_waldo.cur_cmd().type != InstructionType.SYNC
        elif cmd.type == InstructionType.FUSE:
            self.fuse()
        elif cmd.type == InstructionType.SPLIT:
            self.split()
        elif cmd.type == InstructionType.SENSE:
            for posn in self.sensors:
                molecule = self.get_molecule(posn)
                if molecule is not None and molecule.atom_map[posn].element.atomic_num == cmd.target_idx:
                    waldo.direction = cmd.direction
                    break
        elif cmd.type == InstructionType.FLIP_FLOP:
            # Update the waldo's direction if the flip-flop is on
            if waldo.flipflop_states[waldo.position]:
                waldo.direction = cmd.direction

            waldo.flipflop_states[waldo.position] = not waldo.flipflop_states[waldo.position]  # ...flip it
        elif cmd.type == InstructionType.SWAP:
            self.swap()
        elif cmd.type == InstructionType.PAUSE:
            raise PauseException("Pause command encountered")
        elif cmd.type == InstructionType.CONTROL:
            raise ControlError("CTRL commands are unsupported.")

    def input(self, waldo, input_idx, cycle):
        # If there is no such pipe, stall the waldo
        if input_idx > len(self.in_pipes) - 1 or self.in_pipes[input_idx] is None:
            waldo.is_stalled = True
            return

        # Grab the molecule from the appropriate pipe or stall if no such molecule
        # TODO: Kick out 3.7 some day and walrus-ify this into one if
        new_molecule = self.in_pipes[input_idx].pop(cycle)
        if new_molecule is None:  # Not merged with above case to avoid calling both Pipe.get and Pipe.pop
            waldo.is_stalled = True
            return

        sample_posn = next(iter(new_molecule.atom_map))
        # If the molecule came from a previous reactor, shift its columns from output to input co-ordinates
        # We don't do this immediately on output to save a little work when the molecule is going to an output component
        # anyway (since output checks are agnostic of absolute co-ordinates)
        if sample_posn.col >= 6:
            new_molecule.move(LEFT, 6)
        # Update the molecule's co-ordinates to those of the correct zone if it came from an opposite output zone
        if input_idx == 0 and sample_posn.row >= 4:
            new_molecule.move(UP, 4)
        elif input_idx == 1 and sample_posn.row < 4:
            new_molecule.move(DOWN, 4)

        self.molecules[new_molecule] = None  # Dummy value

        self.check_molecule_collisions_lazy(new_molecule)

    def output(self, waldo, output_idx, cycle):
        # If the there is no such output pipe (e.g. assembly reactor, large output research), do nothing
        if (output_idx > len(self.out_pipes) - 1
                or self.out_pipes[output_idx] is None):
            return

        # TODO: It'd be nice to only have to calculate this for molecules that have been
        #       debonded or dropped, etc. However, the cost of pre-computing it every time
        #       we do such an action is probably not worth the cost of just doing it once
        #       over all molecules whenever output is called.
        # TODO 2: On the other hand, solutions with a waldo wall-stalling on output just
        #         got fucked
        # This manual iter is a little awkward but helps ensure we don't iterate more than once into this dict while
        # we're deleting from it
        molecules_in_zone = iter(molecule for molecule in self.molecules
                                 # Ignore grabbed molecules
                                 if not any(waldo.molecule is molecule for waldo in self.waldos)
                                 and molecule.output_zone_idx(large_output=self.large_output) == output_idx)
        molecule = next(molecules_in_zone, None)

        # Try to output the first molecule in the zone if an output hasn't already been done this cycle
        if molecule is not None:
            # Most components (input, storage tanks, quantum pipes, etc.) behave as though the molecule gets put into
            # their pipe in the movement phase, with an animation of the molecule moving out of the component, and the
            # molecule not being available to the downstream component until the next cycle's instant actions phase.
            # Reactors behave differently, with the spawned molecule appearing directly in the next segment without
            # movement animation, and being available immediately during the same instant actions phase for the next
            # component to consume. To support this with the updated dependence of pipes on the cycle count, treat the
            # molecule as though it was pushed during the previous movement phase (-1 to cycle count since instant
            # actions come before movement in a cycle).
            # TODO: Should figure out if there's a way to make this less awkward.
            if self.out_pipes[output_idx].get(0, cycle) is None:
                # Put the molecule in the pipe and remove it from the reactor
                self.out_pipes[output_idx].push(molecule, cycle)

                # Look for any other outputable molecule
                molecule = next(molecules_in_zone, None)

                # Remove the just-output molecule from the reactor (AFTER finishing with the dict iterator)
                del self.molecules[self.out_pipes[output_idx].get(0, cycle)]

        # If there is any output(s) remaining in this zone (regardless of whether we outputted), stall this waldo
        waldo.is_stalled = molecule is not None

    def get_molecule(self, position):
        """Select the molecule at the given grid position, or None if no such molecule.
        Used by Grab, Bond+/-, Fuse, etc.
        """
        return next((molecule for molecule in self.molecules if position in molecule), None)

    def grab(self, waldo):
        if waldo.molecule is None:
            waldo.molecule = self.get_molecule(waldo.position)

    def drop(self, waldo):
        waldo.molecule = None  # Remove the reference to the molecule

    def bond_plus(self):
        for position, neighbor_posn, direction in self.bond_plus_pairs:
            # Identify the molecule on each bonder (may be same, doesn't matter for now)
            molecule_A = self.get_molecule(position)
            if molecule_A is None:
                continue

            molecule_B = self.get_molecule(neighbor_posn)
            if molecule_B is None:
                continue

            atom_A = molecule_A[position]

            # If the bond being increased is already at the max bond size of 3, don't do
            # anything. However, due to weirdness of Spacechem's bonding algorithm, we still
            # mark the molecule as modified below
            if direction not in atom_A.bonds or atom_A.bonds[direction] != 3:
                atom_B = molecule_B[neighbor_posn]

                # Do nothing if either atom is at (or above) its bond limit (spacechem does not mark any molecules as
                # modified in this case unless the bond was size 3)
                if (sum(atom_A.bonds.values()) >= atom_A.element.max_bonds
                        or sum(atom_B.bonds.values()) >= atom_B.element.max_bonds):
                    continue

                direction_B = direction.opposite()

                if direction not in atom_A.bonds:
                    atom_A.bonds[direction] = 0
                atom_A.bonds[direction] += 1
                if direction_B not in atom_B.bonds:
                    atom_B.bonds[direction_B] = 0
                atom_B.bonds[direction_B] += 1

            if molecule_A is molecule_B:
                # Mark molecule as modified by popping it to the back of the reactor's queue
                del self.molecules[molecule_A]
                self.molecules[molecule_A] = None  # dummy value
            else:
                # Add the smaller molecule to the larger one (faster), then delete the smaller
                # and mark the larger as modified
                molecules = [molecule_A, molecule_B]
                molecules.sort(key=len)
                molecules[1] += molecules[0]

                # Also make sure that any waldos holding the to-be-deleted molecule are updated
                # to point at the combined molecule
                for waldo in self.waldos:
                    if waldo.molecule is molecules[0]:
                        waldo.molecule = molecules[1]

                del self.molecules[molecules[0]]
                del self.molecules[molecules[1]]
                self.molecules[molecules[1]] = None  # dummy value

    def bond_minus(self):
        for position, _, direction in self.bond_minus_pairs:
            molecule = self.get_molecule(position)

            # Skip if there isn't a molecule with a bond over this pair
            if molecule is None or direction not in molecule[position].bonds:
                continue

            # Now that we know for sure the molecule will be mutated, debond the molecule
            # and check if this broke the molecule in two
            split_off_molecule = molecule.debond(position, direction)

            # Mark the molecule as modified
            del self.molecules[molecule]
            self.molecules[molecule] = None  # Dummy value

            # If a new molecule broke off, add it to the reactor molecules
            if split_off_molecule is not None:
                self.molecules[split_off_molecule] = None  # Dummy value

                # If the molecule got broken apart, ensure any waldos holding it are now holding
                # the correct piece of it
                for waldo in self.waldos:
                    if waldo.molecule is molecule and waldo.position in split_off_molecule:
                        waldo.molecule = split_off_molecule

    def defrag_molecule(self, molecule, posn):
        """Given a molecule that has had some of its bonds broken from the given position, update reactor.molecules
        based on any molecules that broke off. Note that this always at least moves the molecule to the back of the
        priority queue, even if it did not break apart (this should be safe since defrag should only be called when the
        molecule is modified).
        """
        # Update the reactor molecules based on how the molecule broke apart
        del self.molecules[molecule]
        for new_molecule in molecule.defrag(posn):
            self.molecules[new_molecule] = None  # Dummy value

            # Update the references of any waldos that were holding the molecule
            for waldo in self.waldos:
                if waldo.molecule is molecule and waldo.position in new_molecule:
                    waldo.molecule = new_molecule

    def delete_atom_bonds(self, posn):
        """Helper used by fuse and swap to remove all bonds from an atom and break up its molecule if needed.
        If no atom at the given position, does nothing.
        Note that this properly updates all neighbors' molecule priorities, but for performance reasons does not
        necessarily update the atom itself if it had no bonds to start with.
        """
        molecule = self.get_molecule(posn)
        if molecule is None:
            return

        atom = molecule.atom_map[posn]
        if atom.bonds:  # Safe optimization since callers always update the target molecule's priority themselves
            num_bonds = len(atom.bonds)

            # Remove bonds
            for dirn in list(atom.bonds):  # Copy so we don't mutate what we're iterating on
                neighbor_atom = molecule.atom_map[posn + dirn]
                del atom.bonds[dirn]
                del neighbor_atom.bonds[dirn.opposite()]

            # Skip graph-searching the molecule when we know the atom wasn't a connector
            if num_bonds == 1:
                # Extract the atom into its own molecule
                del molecule.atom_map[posn]
                new_molecule = Molecule(atom_map={posn: atom})
                self.molecules[new_molecule] = None
                # Update the references of any waldos that were holding the atom
                for waldo in self.waldos:
                    if waldo.molecule is molecule and waldo.position == posn:
                        waldo.molecule = new_molecule

                # Update the priority of the old molecule
                del self.molecules[molecule]
                self.molecules[molecule] = None
            else:
                self.defrag_molecule(molecule, posn)

    def reduce_excess_bonds(self, posn):
        """Helper used by fuse and split to reduce bonds on a mutated atom down to its new max count, and break up its
        molecule if needed.
        """
        molecule = self.get_molecule(posn)
        atom = molecule.atom_map[posn]

        excess_bonds = sum(atom.bonds.values()) - atom.element.max_bonds
        max_bond_size = max(atom.bonds.values(), default=0)
        bonds_broke = False
        neighbor_atoms = {}  # So we don't have to repeatedly incur the get_molecule cost
        while excess_bonds > 0:
            # The order here is deliberately hardcoded to match empirical observations of SpaceChem's behavior
            for dirn in (RIGHT, LEFT, UP, DOWN):
                # Reduce triple bonds first, then double bonds, etc.
                if dirn in atom.bonds and atom.bonds[dirn] == max_bond_size:
                    if dirn not in neighbor_atoms:
                        neighbor_posn = posn + dirn
                        neighbor_atoms[dirn] = self.get_molecule(neighbor_posn)[neighbor_posn]

                    atom.bonds[dirn] -= 1
                    neighbor_atoms[dirn].bonds[dirn.opposite()] -= 1
                    if atom.bonds[dirn] == 0:
                        del atom.bonds[dirn]
                        del neighbor_atoms[dirn].bonds[dirn.opposite()]
                        bonds_broke = True

                    excess_bonds -= 1
                    if excess_bonds == 0:
                        break

            max_bond_size -= 1

        if bonds_broke:
            # Update the reactor molecules based on how the molecule broke apart (if at all)
            self.defrag_molecule(molecule, posn)
        else:
            # If no bonds broke we can save a little work and just directly mark the molecule as updated
            del self.molecules[molecule]
            self.molecules[molecule] = None  # Dummy value

    def fuse(self):
        for left_posn in self.fusers:
            left_molecule = self.get_molecule(left_posn)
            if left_molecule is None:
                continue

            right_posn = left_posn + RIGHT
            right_molecule = self.get_molecule(right_posn)
            if right_molecule is None:
                continue

            left_atom = left_molecule[left_posn]
            right_atom = right_molecule[right_posn]

            # If the target atoms can't be legally fused, do nothing
            fused_atomic_num = left_atom.element.atomic_num + right_atom.element.atomic_num
            if fused_atomic_num > 109:
                continue

            # Remove all bonds from the left atom
            self.delete_atom_bonds(left_posn)

            # Delete the left molecule (now just a single atom). Note that the molecule handle will have changed after
            # delete_atom_bonds. The right atom may be part of a new molecule but its handle shouldn't have changed
            left_molecule = self.get_molecule(left_posn)
            for waldo in self.waldos:
                if waldo.molecule is left_molecule:
                    waldo.molecule = None
            del self.molecules[left_molecule]

            # Update the right atom's element, reducing its bonds as needed
            right_atom.element = elements_dict[fused_atomic_num]
            self.reduce_excess_bonds(right_posn)

    def split(self):
        for splitter_posn in self.splitters:
            split_molecule = self.get_molecule(splitter_posn)
            if split_molecule is None:
                continue

            split_atom = split_molecule[splitter_posn]
            if split_atom.element.atomic_num <= 1:
                continue

            # Split the left atom
            new_atomic_num = split_atom.element.atomic_num // 2
            split_atom.element = elements_dict[split_atom.element.atomic_num - new_atomic_num]
            self.reduce_excess_bonds(splitter_posn)  # Reduce the left atom's bonds if its new bond count is too low

            # Lastly create the new molecule (and check for collisions in its cell)
            new_molecule = Molecule(atom_map={splitter_posn + RIGHT: Atom(element=elements_dict[new_atomic_num])})
            self.check_molecule_collisions_lazy(new_molecule)
            self.molecules[new_molecule] = None  # Dummy value

    def swap(self):
        """Swap atoms between swappers. Note that the order of operations here was carefully chosen to modify the
        internal priority order of reactor molecules the same way that SpaceChem does.
        """
        # Debond all atoms on swappers from their neighbors
        for posn in self.swappers:
            self.delete_atom_bonds(posn)  # Does nothing if no atom on the swapper

        # Swap the atoms, ensuring that waldos don't drop if their held atom is replaced
        # Make sure we get all the molecules to be swapped before we mess up get_molecule by moving them
        for i, (posn, molecule) in enumerate([(p, self.get_molecule(p)) for p in self.swappers]):
            next_posn = self.swappers[(i + 1) % len(self.swappers)]

            if molecule is not None:
                # Update the molecule's atom position and move it to the back of the reactor priority queue
                molecule.atom_map[next_posn] = molecule.atom_map[posn]
                del molecule.atom_map[posn]
                del self.molecules[molecule]
                self.molecules[molecule] = None  # Dummy value

            # If there are any waldos holding something on the next swapper, update their contents
            for waldo in self.waldos:
                if waldo.position == next_posn and waldo.molecule is not None:
                    waldo.molecule = molecule  # May be None, which handles the no molecule case correctly

    def reset(self):
        super().reset()

        self.molecules = {}

        for waldo in self.waldos:
            waldo.reset()

        return self


# Not subclassed off component since bosses don't have in/out pipes nor do they necessarily need a posn.
class Boss:
    """Boss of a defense level."""
    __slots__ = 'hp',
    # The cycle upon which the boss destroys the player base (independent of dmg received)
    # In other words if the last hit is done on LOSS_CYCLE, the player will lose first
    LOSS_CYCLE = math.inf
    MAX_HP = 1
    DEATH_ANIMATION_CYCLES = 0  # Extra cycles tacked on to the final score

    def __new__(cls, _type):
        """Convert to the specific boss subclass."""
<<<<<<< HEAD
        if _type == 'Quororque':
            return super().__new__(Quororque)
        elif _type == 'Gorgathar':
=======
        if _type == 'Isambard MMD':
            return super().__new__(IsambardMMD)
        if _type == 'Gorgathar':
>>>>>>> 60fa8eeb
            return super().__new__(Gorgathar)
        elif _type == 'Yarugolek':
            return super().__new__(Yarugolek)
        elif _type == 'Xothothor':
            return super().__new__(Xothothor)
        else:
            raise ValueError(f"Invalid boss type `{_type}`")

    def __init__(self, _type):
        self.hp = self.MAX_HP

    def do_instant_actions(self, cycle):
        """Raise a DeathError if LOSS_CYCLE has been reached."""
        if cycle == self.LOSS_CYCLE:
            raise DeathError("The planet has been destroyed.")

    def take_damage(self, dmg, cycle):
        """Take the specified damage, returning True if hp has hit 0."""
        self.hp = max(self.hp - dmg, 0)

        return self.hp <= 0

    def reset(self):
        """Reset this boss to its starting state."""
        self.hp = self.MAX_HP
        return self


<<<<<<< HEAD
class Quororque(Boss):
    """Alkonost. Opens eye, shoots, then closes again. Only vulnerable while the eye is >50% open."""
    __slots__ = ()
    LOSS_CYCLE = 5105 # -150 + 1051x, death at x=5
    MAX_HP = 100
    DEATH_ANIMATION_CYCLES = 701

    def take_damage(self, dmg, cycle):
        # Boss is only vulnerable for certain windows where the eye is open. Measured empirically.
        if 634 <= (cycle % 1051) < 984:
            return super().take_damage(dmg, cycle)
=======
class IsambardMMD(Boss):
    """Danopth. Moves in a line, but is slowed down by taking damage."""
    __slots__ = 'wheel_broken_on_cycle',
    LOSS_CYCLE = math.inf # Handled manually
    DEATH_ANIMATION_CYCLES = 701 # SUS. But it matches other puzzles...
    # At speed 3, the boss moves 1 pixel on frame 10, 20, 30, etc. Death is on 2600, so figure 260 pixels.
    # Damage on frame 858 results in next motion on 865, 880. So there is presumably a counter that just counts up to next movement.
    SPEEDS = [None, 20, 15, 10] # Cycles per pixel of movement with 0, 1, 2, or 3 wheels

    def __init__(self, _type):
        super().__init__(_type)
        self.wheel_broken_on_cycle = [] # Contains a list of cycles on which the wheels were damaged.

    # All these numbers are from manual timing. "Clean room", yadda yadda.
    def get_boss_position(self, cycle):
        if len(self.wheel_broken_on_cycle) == 0:
            cycles_on_3_wheels = cycle
            cycles_on_2_wheels = 0
            cycles_on_1_wheel  = 0
        elif len(self.wheel_broken_on_cycle) == 1:
            cycles_on_3_wheels = self.wheel_broken_on_cycle[0] // self.SPEEDS[3] * self.SPEEDS[3]
            cycles_on_2_wheels = (cycle - cycles_on_3_wheels)
            cycles_on_1_wheel  = 0
        elif len(self.wheel_broken_on_cycle) == 2:
            cycles_on_3_wheels = self.wheel_broken_on_cycle[0] // self.SPEEDS[3] * self.SPEEDS[3]
            cycles_on_2_wheels = (self.wheel_broken_on_cycle[1] - cycles_on_3_wheels) // self.SPEEDS[2] * self.SPEEDS[2]
            cycles_on_1_wheel  = (cycle - cycles_on_2_wheels - cycles_on_3_wheels)
        else:
            cycles_on_3_wheels = self.wheel_broken_on_cycle[0] // self.SPEEDS[3] * self.SPEEDS[3]
            cycles_on_2_wheels = (self.wheel_broken_on_cycle[1] - cycles_on_3_wheels) // self.SPEEDS[2] * self.SPEEDS[2]
            cycles_on_1_wheel  = (self.wheel_broken_on_cycle[2] - cycles_on_3_wheels - cycles_on_2_wheels) // self.SPEEDS[1] * self.SPEEDS[1]

        x_position = 260 # Initial position
        x_position -= cycles_on_3_wheels // self.SPEEDS[3]
        x_position -= cycles_on_2_wheels // self.SPEEDS[2]
        x_position -= cycles_on_1_wheel  // self.SPEEDS[1]
        return x_position

    def do_instant_actions(self, cycle):
        """Raise a DeathError if the boss has reached our base."""
        if self.get_boss_position(cycle) <= 0:
            raise DeathError("The planet has been destroyed.")

    # All of these numbers are from manual timing. "Clean room", yadda yadda.
    def on_oxygen_tank_explode(self, cycle, tank_posn):
        pixels_moved = 260 - self.get_boss_position(cycle)

        if tank_posn.col == 12 and 152 <= pixels_moved <= 231: # 1st tank
            self.wheel_broken_on_cycle.append(cycle)
        if tank_posn.col == 18 and 88 <= pixels_moved <= 167: # 2nd tank
            self.wheel_broken_on_cycle.append(cycle)
        # Exploding a tank earlier than 365 cycles isn't actually possible, so I'm just assuming this matches tanks 1 and 2 for range.
        if tank_posn.col == 24 and 24 <= pixels_moved <= 103: # 3rd tank
            self.wheel_broken_on_cycle.append(cycle)

        if len(self.wheel_broken_on_cycle) == 3:
            return True

    def reset(self):
        super().reset()
        self.wheel_broken_on_cycle = []
        return self

>>>>>>> 60fa8eeb

class Gorgathar(Boss):
    """Sikutar. No special properties."""
    __slots__ = ()
    LOSS_CYCLE = 6979 # Damage on cycles 731 + 781x, death on x=8.
    DEATH_ANIMATION_CYCLES = 1452


class Yarugolek(Boss):
    """Hephaestus IV. Moves back and forth; can only be hit at certain times."""
    __slots__ = ()
    LOSS_CYCLE = 5446
    MAX_HP = 5
    DEATH_ANIMATION_CYCLES = 701  # TODO: This is sus, surely it should be 700

    def take_damage(self, dmg, cycle):
        # Boss is only vulnerable for two windows while crossing back and forth
        if 184 <= (cycle % 1821) < 420 or 847 <= (cycle % 1821) <= 1377:  # Measured empirically
            return super().take_damage(dmg, cycle)


class Xothothor(Boss):
    """Flidais. Like Quororque, opens and closes eye periodically, but also can only be damaged by the correct
    colour of laser, rotating colours once damaged.
    Unlike Quororque, only fires a laser if it was not hit first.
    """
    __slots__ = 'eye_color', '_last_cycle_damaged', 'dmg_dealt'
    LOSS_CYCLE = math.inf  # Not constant so we'll do real checks
    MAX_HP = 5
    DEATH_ANIMATION_CYCLES = 702  # I feel like this should be 701 like Yarugolek, but...
    STUN_DURATION = 201  # How many cycles after being damaged the boss restarts its animation

    def __init__(self, _type):
        super().__init__(_type)
        self.eye_color = 0  # Red -> Green -> Blue but we can just index
        self._last_cycle_damaged = -self.STUN_DURATION  # This ensures the boss starts unstunned
        self.dmg_dealt = 0  # How many times the boss attacked the control center

    def do_instant_actions(self, cycle):
        """Fire a laser if on correct cycle, and raise DeathError if this was the 5th hit."""
        # Make sure animation cycle isn't negative while stunned so modular math works
        animation_cycle = max(cycle - self._last_cycle_damaged - self.STUN_DURATION, 0)
        if animation_cycle % 851 == 701:  # 150 cycles after the eye opens
            self.dmg_dealt += 1
            if self.dmg_dealt >= 5:
                raise DeathError("The planet has been destroyed.")

    def take_damage(self, dmg, cycle, color=None):
        animation_cycle = max(cycle - self._last_cycle_damaged - self.STUN_DURATION, 0)
        if 551 <= animation_cycle % 851 <= 800 and color == self.eye_color:
            self.eye_color = (self.eye_color + 1) % 3
            self._last_cycle_damaged = cycle
            return super().take_damage(dmg, cycle)

    def reset(self):
        super().reset()
        self.eye_color = 0
        self._last_cycle_damaged = -self.STUN_DURATION
        self.dmg_dealt = 0
        return self


# Not sub-classed from Output since not all weapons behave like an output
class Weapon(Component):
    """Output-like component used in defense levels."""
    # Can't use __slots__ since python hates multiple inheritance from two classes having (non-empty) __slots__,
    # and More than Machine necessitates a Reactor/Weapon class. We also need boss so can't have empty slots.
    DEFAULT_SHAPE = (3, 3)

    def __new__(cls, component_dict, _type=None, **kwargs):
        """Convert to the specific weapon subclass based on component name."""
        _type = component_dict['type'] if _type is None else _type
        if _type == 'drag-weapon-nuclearmissile':
            return object.__new__(NuclearMissile)
        elif _type == 'drag-superlaser-reactor':
            return object.__new__(SuperLaserReactor)
        elif _type == 'drag-weapon-chemicallaser':
            return object.__new__(ChemicalLaser)
        elif _type == 'drag-weapon-consumer':
            return object.__new__(InternalStorageTank)
        elif _type == 'drag-weapon-canister':
            return object.__new__(CrashCanister)
<<<<<<< HEAD
        elif _type == 'drag-weapon-particleaccelerator':
            return object.__new__(ParticleAccelerator)
=======
        elif _type == 'drag-weapon-oxygentank':
            return object.__new__(OxygenTank)
>>>>>>> 60fa8eeb
        else:
            raise ValueError(f"Invalid weapon type `{component_dict['type']}`")

    def __init__(self, component_dict, _type=None, posn=None, **kwargs):
        super().__init__(component_dict, _type=_type, posn=posn, **kwargs)
        self.boss = None


# TODO: Might be nice if the internal outputs were exposed to Solution.outputs somehow
class NuclearMissile(Weapon):
    """Sikutar. This is effectively just a multi-output component."""

    def __init__(self, component_dict, _type=None, posn=None):
        super().__init__(component_dict, _type=_type, posn=posn, num_in_pipes=3)

        self._outputs = [Output(mol_dict, _type='drag-research-output', posn=(0, 0))  # Dummy values
                         for mol_dict in component_dict['molecules']]

    def do_instant_actions(self, cycle):
        for i, output in enumerate(self._outputs):
            output.in_pipe = self.in_pipes[i]  # Fuck it, connect the internal pipes at runtime
            output.do_instant_actions(cycle)  # We'll skip the return value for simplicity

        if all(output.current_count >= output.target_count for output in self._outputs):
            return self.boss.take_damage(1, cycle)

    def reset(self):
        super().reset()

        for output in self._outputs:
            output.reset()

        return self


class SuperLaserReactor(Reactor, Weapon):
    """Hephaestus IV. Special defense level reactor which has a large output zone in the bottom four rows, and flushes
    it when a specified molecule appears in a special third input pipe. Beta input is in top right instead.
    """
    __slots__ = 'discharge_molecule', 'gain_medium_molecule', 'cooling_until',
    COOLDOWN_CYCLES = 250

    def __init__(self, component_dict, _type=None, posn=None):
        super().__init__(component_dict, _type=_type, posn=posn, _num_in_pipes=3, _num_out_pipes=0)
        self.disallowed_instrs.add('instr-output')

        self.discharge_molecule = Molecule.from_json_string(component_dict['discharge-molecule'])
        self.gain_medium_molecule = Molecule.from_json_string(component_dict['gain-molecule'])
        self.cooling_until = 0  # The earliest cycle the next discharge can be performed on

    def reset(self):
        super().reset()
        self.cooling_until = 0
        return self

    def do_instant_actions(self, cycle):
        # TODO: Pause command suggests this goes after discharge, but sensor suggest it goes before
        super().do_instant_actions(cycle)  # Reactor's actions

        # If at least 250 cycles have passed since the last discharge cycle, check if the third input pipe has
        # a molecule, and if it does, validate that it's the discharge molecule, then discharge the output zone
        if cycle >= self.cooling_until and self.in_pipes[2] is not None:
            molecule = self.in_pipes[2].pop(cycle)
            if molecule is not None:
                if not molecule.isomorphic(self.discharge_molecule):
                    raise InvalidOutputError(f"Invalid discharge molecule; expected:\n{self.discharge_molecule}\n\nbut got:\n{molecule}")

                self.cooling_until = cycle + self.COOLDOWN_CYCLES
                return self.discharge(cycle)

    def discharge(self, cycle):
        """Clear all molecules from the output zone and fire the laser once for every ruby crystal therein."""
        # Pre-evaluated to avoid iterating over self.molecules while deleting from it
        molecules_in_zone = [molecule for molecule in self.molecules
                             # Ignore grabbed molecules
                             if not any(waldo.molecule is molecule for waldo in self.waldos)
                             and all(posn.row >= 4 for posn in molecule.atom_map)]

        # Clear all molecules from the zone and fire the laser once for each gain medium molecule (could be multiple)
        for m in molecules_in_zone:
            del self.molecules[m]
            if m.isomorphic(self.gain_medium_molecule):
                # Fire the laser
                if self.boss.take_damage(1, cycle=cycle):  # Returns True if the boss died
                    return True  # Check if we killed the boss

    # Override Reactor's input method to account for the shifted beta input
    def input(self, waldo, input_idx, cycle):
        # If there is no such pipe or it has no molecule available, stall the waldo
        if (input_idx > 1  # Quick hack to prevent the third input being abused by a sub-type 2 input instruction
                or self.in_pipes[input_idx] is None
                or self.in_pipes[input_idx].get(-1, cycle) is None):
            waldo.is_stalled = True
            return

        # Grab the molecule from the appropriate pipe or stall if no such molecule (or no pipe)
        new_molecule = self.in_pipes[input_idx].pop(cycle)

        sample_posn = next(iter(new_molecule.atom_map))
        # Normalize the molecule's column positions if necessary, depending on the input type and source columns
        if input_idx == 0 and sample_posn.col >= 6:  # Ensure alpha input is on the left
            new_molecule.move(LEFT, 6)
        elif input_idx == 1 and sample_posn.col < 6:  # Ensure beta input is on the right
            new_molecule.move(RIGHT, 6)

        # Normalize the molecule's row positions if necessary, depending on the source rows
        if sample_posn.row >= 4:  # Both inputs in this reactor want to be in the top half
            new_molecule.move(UP, 4)

        self.molecules[new_molecule] = None  # Dummy value

        self.check_molecule_collisions_lazy(new_molecule)


class ChemicalLaser(Weapon):
    """Accepts multiple molecules and fires a laser of corresponding color."""
    COOLDOWN_CYCLES = 200

    def __init__(self, component_dict, _type=None, posn=None):
        super().__init__(component_dict, _type=_type, posn=posn, num_in_pipes=1)

        self.molecules = [Molecule.from_json_string(mol_str) for mol_str in component_dict['molecules']]
        self.cooling_until = 0  # The earliest cycle the laser can be fired again on

    @property
    def in_pipe(self):
        return self.in_pipes[0]

    @in_pipe.setter
    def in_pipe(self, p):
        self.in_pipes[0] = p

    def do_instant_actions(self, cycle):
        if cycle >= self.cooling_until and self.in_pipe is not None:
            molecule = self.in_pipe.pop(cycle)
            if molecule is not None:
                for color, target_molecule in enumerate(self.molecules):
                    if molecule.isomorphic(target_molecule):
                        self.cooling_until = cycle + self.COOLDOWN_CYCLES
                        return self.boss.take_damage(1, cycle=cycle, color=color)

                raise InvalidOutputError("An invalid molecule was passed to Chemical Laser\n"
                                         + f"Produced:\n{molecule}\nbut expected:\n"
                                         + "\nor\n".join(str(m) for m in self.molecules))

    def reset(self):
        super().reset()
        self.cooling_until = 0
        return self


class InternalStorageTank(Weapon, Output):
    """Collapsar. While its component name indicates it's a weapon, it's effectively a 0-count output."""
    __slots__ = ()
    DEFAULT_SHAPE = (2, 3)


class CrashCanister(Weapon, Output):
    """Collapsar. While it's categorized as a weapon, it's effectively just an output with some end delay."""
    __slots__ = 'canister_drop_cycle',
    DEFAULT_SHAPE = (4, 4)

    def __init__(self, component_dict, *args, **kwargs):
        super().__init__(component_dict, *args, **kwargs)
        self.canister_drop_cycle = None

    # For most defense levels, the animation at the end halts all waldos, causing them to repeat the last cycle until
    # the animation completes
    # However in Collapsar, when the output is complete it stops accepting molecules, while the canister drops, but the
    # solution keeps running as normal and must not crash due to any clogs that result.
    # To simulate this, instead of adding a fixed value to the end cycle count like we do for other defense levels,
    # have the canister not mark itself as complete until 2000 cycles after the 40th output
    def do_instant_actions(self, cycle):
        # Behave like a normal output until complete
        if self.canister_drop_cycle is None:
            if super().do_instant_actions(cycle):
                # Once complete, save the cycle and artificially lower the complete count to ensure the solution can't
                # end even if another output completes (since we're treating the hydrogen tank as a 0-count output)
                self.current_count -= 1
                self.canister_drop_cycle = cycle
        elif cycle == self.canister_drop_cycle + 2000:
            # Once the target count is met, stop processing inputs and wait for 2000 cycles before setting the target
            # count back to its true value and indicating to the caller that the output just completed
            self.current_count += 1
            return True

    def reset(self):
        super().reset()

        self.canister_drop_cycle = None

        return self


<<<<<<< HEAD
class ParticleAccelerator(Weapon):
    """Alkonost. Deals damage but must be powered up, and continuously loses power. Damage scales with power."""
    __slots__ = 'voltage', 'pipe1_cooling_until'
    DEFAULT_SHAPE = (3, 3)
    COOLDOWN_CYCLES = 25

    def __init__(self, component_dict, _type=None, posn=None):
        super().__init__(component_dict, _type=_type, posn=posn, num_in_pipes=2)
        self.voltage = 10.0 # The current power of the system. Max 100
        self.pipe1_cooling_until = 0 # The earliest cycle the next discharge can be performed on

    # Raw values determined from cheat engine. Linear regressions computed using excel and freshmen statistics knowledge.
    def do_instant_actions(self, cycle):
        # Add voltage by sending H2O2. Not sure if there's a cooldown here.
        if len(self.in_pipes) > 0 and self.in_pipes[0] and self.in_pipes[0].pop(cycle):
            self.voltage = min(self.voltage + 20.0, 100.0)

        # This is my best guess as to the damage computation -- it seems to be int damage only
        # (despite all values involved being floats), and given that 60.0 voltage deals 4 damage,
        # I think the value is computed before any decay is applied, but after voltage increases.
        damage = int(self.voltage / 15.0)

        # Voltage decays on every frame according to something like this formula.
        # This regression is within 11 decimal places of accuracy --
        # even accounting for float error, I think these are probably accurate.
        # Interestingly, this formula prevents the voltage going below 10.0 naturally (which is the default value).
        self.voltage = 0.998 * self.voltage + 0.02

        # Fire laser by sending U (25 cycle cooldown)
        if len(self.in_pipes) > 1 and self.in_pipes[1]:
          if cycle >= self.pipe1_cooling_until and self.in_pipes[1].pop(cycle):
              self.pipe1_cooling_until = cycle + self.COOLDOWN_CYCLES
              # This formula is also accurate to 11 decimals, and it also naturally prevents values less than 10.0.
              self.voltage = 0.8 * self.voltage + 2

              return self.boss.take_damage(damage, cycle)

    def reset(self):
        super().reset()
        self.voltage = 10.0
        self.pipe1_cooling_until = 0
=======
class OxygenTank(Weapon):
    """Danopth, used during 'A Most Unfortunate Malfunction'. Similar to the StorageTank class,
    but explodes after reaching max capacity. Once exploded it takes input indefinitely."""
    __slots__ = 'capacity', 'exploded'
    DEFAULT_SHAPE = (3, 3)
    MAX_CAPACITY = 35

    def __init__(self, component_dict, _type=None, posn=None):
        super().__init__(component_dict, _type=_type, posn=posn, num_in_pipes=1)
        self.capacity = 0
        self.exploded = False

    @property
    def in_pipe(self):
        return self.in_pipes[0]

    def do_instant_actions(self, cycle):
        if self.in_pipe is None:
            return

        if self.in_pipe.pop(cycle) is not None: # Consumes input even if exploded
            self.capacity += 1

            if self.capacity >= self.MAX_CAPACITY and not self.exploded:
                self.exploded = True
                if self.boss.on_oxygen_tank_explode(cycle, self.posn):
                    return True # Boss ded, we killed it

    def reset(self):
        super().reset()
        self.capacity = 0
        self.exploded = False
>>>>>>> 60fa8eeb
        return self


# TODO: Implement ControlCenter/'drag-defense-plant' so its remaining HP can be shown in debug view<|MERGE_RESOLUTION|>--- conflicted
+++ resolved
@@ -2111,15 +2111,11 @@
 
     def __new__(cls, _type):
         """Convert to the specific boss subclass."""
-<<<<<<< HEAD
-        if _type == 'Quororque':
+        if _type == 'Isambard MMD':
+            return super().__new__(IsambardMMD)
+        elif _type == 'Quororque':
             return super().__new__(Quororque)
         elif _type == 'Gorgathar':
-=======
-        if _type == 'Isambard MMD':
-            return super().__new__(IsambardMMD)
-        if _type == 'Gorgathar':
->>>>>>> 60fa8eeb
             return super().__new__(Gorgathar)
         elif _type == 'Yarugolek':
             return super().__new__(Yarugolek)
@@ -2148,19 +2144,6 @@
         return self
 
 
-<<<<<<< HEAD
-class Quororque(Boss):
-    """Alkonost. Opens eye, shoots, then closes again. Only vulnerable while the eye is >50% open."""
-    __slots__ = ()
-    LOSS_CYCLE = 5105 # -150 + 1051x, death at x=5
-    MAX_HP = 100
-    DEATH_ANIMATION_CYCLES = 701
-
-    def take_damage(self, dmg, cycle):
-        # Boss is only vulnerable for certain windows where the eye is open. Measured empirically.
-        if 634 <= (cycle % 1051) < 984:
-            return super().take_damage(dmg, cycle)
-=======
 class IsambardMMD(Boss):
     """Danopth. Moves in a line, but is slowed down by taking damage."""
     __slots__ = 'wheel_broken_on_cycle',
@@ -2224,7 +2207,19 @@
         self.wheel_broken_on_cycle = []
         return self
 
->>>>>>> 60fa8eeb
+
+class Quororque(Boss):
+    """Alkonost. Opens eye, shoots, then closes again. Only vulnerable while the eye is >50% open."""
+    __slots__ = ()
+    LOSS_CYCLE = 5105 # -150 + 1051x, death at x=5
+    MAX_HP = 100
+    DEATH_ANIMATION_CYCLES = 701
+
+    def take_damage(self, dmg, cycle):
+        # Boss is only vulnerable for certain windows where the eye is open. Measured empirically.
+        if 634 <= (cycle % 1051) < 984:
+            return super().take_damage(dmg, cycle)
+
 
 class Gorgathar(Boss):
     """Sikutar. No special properties."""
@@ -2307,13 +2302,10 @@
             return object.__new__(InternalStorageTank)
         elif _type == 'drag-weapon-canister':
             return object.__new__(CrashCanister)
-<<<<<<< HEAD
+        elif _type == 'drag-weapon-oxygentank':
+            return object.__new__(OxygenTank)
         elif _type == 'drag-weapon-particleaccelerator':
             return object.__new__(ParticleAccelerator)
-=======
-        elif _type == 'drag-weapon-oxygentank':
-            return object.__new__(OxygenTank)
->>>>>>> 60fa8eeb
         else:
             raise ValueError(f"Invalid weapon type `{component_dict['type']}`")
 
@@ -2508,7 +2500,41 @@
         return self
 
 
-<<<<<<< HEAD
+class OxygenTank(Weapon):
+    """Danopth, used during 'A Most Unfortunate Malfunction'. Similar to the StorageTank class,
+    but explodes after reaching max capacity. Once exploded it takes input indefinitely."""
+    __slots__ = 'capacity', 'exploded'
+    DEFAULT_SHAPE = (3, 3)
+    MAX_CAPACITY = 35
+
+    def __init__(self, component_dict, _type=None, posn=None):
+        super().__init__(component_dict, _type=_type, posn=posn, num_in_pipes=1)
+        self.capacity = 0
+        self.exploded = False
+
+    @property
+    def in_pipe(self):
+        return self.in_pipes[0]
+
+    def do_instant_actions(self, cycle):
+        if self.in_pipe is None:
+            return
+
+        if self.in_pipe.pop(cycle) is not None: # Consumes input even if exploded
+            self.capacity += 1
+
+            if self.capacity >= self.MAX_CAPACITY and not self.exploded:
+                self.exploded = True
+                if self.boss.on_oxygen_tank_explode(cycle, self.posn):
+                    return True # Boss ded, we killed it
+
+    def reset(self):
+        super().reset()
+        self.capacity = 0
+        self.exploded = False
+        return self
+
+
 class ParticleAccelerator(Weapon):
     """Alkonost. Deals damage but must be powered up, and continuously loses power. Damage scales with power."""
     __slots__ = 'voltage', 'pipe1_cooling_until'
@@ -2550,40 +2576,6 @@
         super().reset()
         self.voltage = 10.0
         self.pipe1_cooling_until = 0
-=======
-class OxygenTank(Weapon):
-    """Danopth, used during 'A Most Unfortunate Malfunction'. Similar to the StorageTank class,
-    but explodes after reaching max capacity. Once exploded it takes input indefinitely."""
-    __slots__ = 'capacity', 'exploded'
-    DEFAULT_SHAPE = (3, 3)
-    MAX_CAPACITY = 35
-
-    def __init__(self, component_dict, _type=None, posn=None):
-        super().__init__(component_dict, _type=_type, posn=posn, num_in_pipes=1)
-        self.capacity = 0
-        self.exploded = False
-
-    @property
-    def in_pipe(self):
-        return self.in_pipes[0]
-
-    def do_instant_actions(self, cycle):
-        if self.in_pipe is None:
-            return
-
-        if self.in_pipe.pop(cycle) is not None: # Consumes input even if exploded
-            self.capacity += 1
-
-            if self.capacity >= self.MAX_CAPACITY and not self.exploded:
-                self.exploded = True
-                if self.boss.on_oxygen_tank_explode(cycle, self.posn):
-                    return True # Boss ded, we killed it
-
-    def reset(self):
-        super().reset()
-        self.capacity = 0
-        self.exploded = False
->>>>>>> 60fa8eeb
         return self
 
 
